package org.inferred.freebuilder.processor;

<<<<<<< HEAD
=======
import static org.inferred.freebuilder.processor.util.feature.SourceLevel.JAVA_8;

>>>>>>> 178721b7
import com.google.common.collect.ImmutableList;

import org.inferred.freebuilder.processor.util.feature.FeatureSet;
import org.inferred.freebuilder.processor.util.feature.GuavaLibrary;
import org.inferred.freebuilder.processor.util.feature.StaticFeatureSet;

import java.util.List;

public final class FeatureSets {

  /** For tests valid in any environment. */
  public static final List<FeatureSet> ALL = ImmutableList.of(
<<<<<<< HEAD
      new StaticFeatureSet(),
      new StaticFeatureSet(GuavaLibrary.AVAILABLE));

  /** For tests using Guava types. */
  public static final List<FeatureSet> WITH_GUAVA = ImmutableList.of(
      new StaticFeatureSet(GuavaLibrary.AVAILABLE));
=======
      new StaticFeatureSet(JAVA_8),
      new StaticFeatureSet(JAVA_8, GuavaLibrary.AVAILABLE));

  /** For tests using Guava types. */
  public static final List<FeatureSet> WITH_GUAVA = ImmutableList.of(
      new StaticFeatureSet(JAVA_8, GuavaLibrary.AVAILABLE));
>>>>>>> 178721b7

  private FeatureSets() {}
}<|MERGE_RESOLUTION|>--- conflicted
+++ resolved
@@ -1,10 +1,7 @@
 package org.inferred.freebuilder.processor;
 
-<<<<<<< HEAD
-=======
 import static org.inferred.freebuilder.processor.util.feature.SourceLevel.JAVA_8;
 
->>>>>>> 178721b7
 import com.google.common.collect.ImmutableList;
 
 import org.inferred.freebuilder.processor.util.feature.FeatureSet;
@@ -17,21 +14,12 @@
 
   /** For tests valid in any environment. */
   public static final List<FeatureSet> ALL = ImmutableList.of(
-<<<<<<< HEAD
-      new StaticFeatureSet(),
-      new StaticFeatureSet(GuavaLibrary.AVAILABLE));
-
-  /** For tests using Guava types. */
-  public static final List<FeatureSet> WITH_GUAVA = ImmutableList.of(
-      new StaticFeatureSet(GuavaLibrary.AVAILABLE));
-=======
       new StaticFeatureSet(JAVA_8),
       new StaticFeatureSet(JAVA_8, GuavaLibrary.AVAILABLE));
 
   /** For tests using Guava types. */
   public static final List<FeatureSet> WITH_GUAVA = ImmutableList.of(
       new StaticFeatureSet(JAVA_8, GuavaLibrary.AVAILABLE));
->>>>>>> 178721b7
 
   private FeatureSets() {}
 }