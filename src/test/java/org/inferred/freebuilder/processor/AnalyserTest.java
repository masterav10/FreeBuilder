--- conflicted
+++ resolved
@@ -361,11 +361,7 @@
 
     Property age = properties.get("age");
     assertEquals(model.typeMirror(int.class), age.getType());
-<<<<<<< HEAD
-    assertThat(age.getBoxedType()).hasValue(model.typeMirror(Integer.class));
-=======
     assertThat(age.getBoxedType().get()).isEqualTo(model.typeMirror(Integer.class));
->>>>>>> 178721b7
     assertEquals("AGE", age.getAllCapsName());
     assertEquals("Age", age.getCapitalizedName());
     assertEquals("getAge", age.getGetterName());
@@ -373,11 +369,7 @@
 
     Property name = properties.get("name");
     assertEquals("java.lang.String", name.getType().toString());
-<<<<<<< HEAD
-    assertThat(name.getBoxedType()).isAbsent();
-=======
     assertThat(name.getBoxedType()).isEqualTo(Optional.empty());
->>>>>>> 178721b7
     assertEquals("NAME", name.getAllCapsName());
     assertEquals("Name", name.getCapitalizedName());
     assertEquals("getName", name.getGetterName());
@@ -398,11 +390,7 @@
 
     Property age = properties.get("age");
     assertEquals(model.typeMirror(int.class), age.getType());
-<<<<<<< HEAD
-    assertThat(age.getBoxedType()).hasValue(model.typeMirror(Integer.class));
-=======
     assertThat(age.getBoxedType().get()).isEqualTo(model.typeMirror(Integer.class));
->>>>>>> 178721b7
     assertEquals("AGE", age.getAllCapsName());
     assertEquals("Age", age.getCapitalizedName());
     assertEquals("age", age.getGetterName());
@@ -410,11 +398,7 @@
 
     Property name = properties.get("name");
     assertEquals("java.lang.String", name.getType().toString());
-<<<<<<< HEAD
-    assertThat(name.getBoxedType()).isAbsent();
-=======
     assertThat(name.getBoxedType()).isEqualTo(Optional.empty());
->>>>>>> 178721b7
     assertEquals("NAME", name.getAllCapsName());
     assertEquals("Name", name.getCapitalizedName());
     assertEquals("name", name.getGetterName());
@@ -496,12 +480,8 @@
         "  String getName();",
         "  class Builder extends DataType_Builder {}",
         "}"));
-<<<<<<< HEAD
-    Map<String, Property> properties = uniqueIndex(metadata.getProperties(), GET_NAME);
-=======
     Map<String, Property> properties = metadata.getProperties().stream()
         .collect(toMap(GET_NAME, $ -> $));
->>>>>>> 178721b7
     assertEquals(DefaultProperty.class, properties.get("name").getCodeGenerator().get().getClass());
   }
 
@@ -705,12 +685,8 @@
         "    }",
         "  }",
         "}"));
-<<<<<<< HEAD
-    Map<String, Property> properties = uniqueIndex(dataType.getProperties(), GET_NAME);
-=======
-    Map<String, Property> properties = dataType.getProperties().stream()
-        .collect(toMap(GET_NAME, $ -> $));
->>>>>>> 178721b7
+    Map<String, Property> properties = dataType.getProperties().stream()
+        .collect(toMap(GET_NAME, $ -> $));
     assertEquals(Type.REQUIRED, properties.get("name").getCodeGenerator().get().getType());
     assertEquals(Type.REQUIRED, properties.get("age").getCodeGenerator().get().getType());
   }
@@ -1126,11 +1102,7 @@
         .collect(toMap(GET_NAME, $ -> $));
     assertThat(properties.keySet()).containsExactly("name");
     assertEquals("java.lang.String", properties.get("name").getType().toString());
-<<<<<<< HEAD
-    assertThat(properties.get("name").getBoxedType()).isAbsent();
-=======
     assertThat(properties.get("name").getBoxedType()).isEqualTo(Optional.empty());
->>>>>>> 178721b7
     assertEquals("NAME", properties.get("name").getAllCapsName());
     assertEquals("Name", properties.get("name").getCapitalizedName());
     assertEquals("getName", properties.get("name").getGetterName());
@@ -1162,20 +1134,12 @@
         .collect(toMap(GET_NAME, $ -> $));
     assertThat(properties.keySet()).containsExactly("name", "age");
     assertEquals("B", properties.get("age").getType().toString());
-<<<<<<< HEAD
-    assertThat(properties.get("age").getBoxedType()).isAbsent();
-=======
     assertThat(properties.get("age").getBoxedType()).isEqualTo(Optional.empty());
->>>>>>> 178721b7
     assertEquals("AGE", properties.get("age").getAllCapsName());
     assertEquals("Age", properties.get("age").getCapitalizedName());
     assertEquals("getAge", properties.get("age").getGetterName());
     assertEquals("A", properties.get("name").getType().toString());
-<<<<<<< HEAD
-    assertThat(properties.get("name").getBoxedType()).isAbsent();
-=======
     assertThat(properties.get("name").getBoxedType()).isEqualTo(Optional.empty());
->>>>>>> 178721b7
     assertEquals("NAME", properties.get("name").getAllCapsName());
     assertEquals("Name", properties.get("name").getCapitalizedName());
     assertEquals("getName", properties.get("name").getGetterName());
@@ -1223,20 +1187,12 @@
         .collect(toMap(GET_NAME, $ -> $));
     assertThat(properties.keySet()).containsExactly("name", "age");
     assertEquals("B", properties.get("age").getType().toString());
-<<<<<<< HEAD
-    assertThat(properties.get("age").getBoxedType()).isAbsent();
-=======
     assertThat(properties.get("age").getBoxedType()).isEqualTo(Optional.empty());
->>>>>>> 178721b7
     assertEquals("AGE", properties.get("age").getAllCapsName());
     assertEquals("Age", properties.get("age").getCapitalizedName());
     assertEquals("getAge", properties.get("age").getGetterName());
     assertEquals("A", properties.get("name").getType().toString());
-<<<<<<< HEAD
-    assertThat(properties.get("name").getBoxedType()).isAbsent();
-=======
     assertThat(properties.get("name").getBoxedType()).isEqualTo(Optional.empty());
->>>>>>> 178721b7
     assertEquals("NAME", properties.get("name").getAllCapsName());
     assertEquals("Name", properties.get("name").getCapitalizedName());
     assertEquals("getName", properties.get("name").getGetterName());
