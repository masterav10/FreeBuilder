--- conflicted
+++ resolved
@@ -72,12 +72,7 @@
                 (i == j) ? "True" : "False",
                 i,
                 j,
-<<<<<<< HEAD
-                ObjectsExcerpts.equals(
-                    "value" + i, "value" + j, valueSet.kind));
-=======
                 ObjectsExcerpts.equals("value" + i, "value" + j, valueSet.kind));
->>>>>>> 178721b7
       }
     }
     behaviorTester.with(new TestBuilder().addLine("%s", code.toString()).build()).runTest();
@@ -97,12 +92,7 @@
                 (i == j) ? "True" : "False",
                 i,
                 j,
-<<<<<<< HEAD
-                ObjectsExcerpts.equals(
-                    "value" + i, "value" + j, valueSet.kind));
-=======
                 ObjectsExcerpts.equals("value" + i, "value" + j, TypeKind.DECLARED));
->>>>>>> 178721b7
       }
     }
     behaviorTester.with(new TestBuilder().addLine("%s", code.toString()).build()).runTest();
@@ -121,12 +111,7 @@
                 (i != j) ? "True" : "False",
                 i,
                 j,
-<<<<<<< HEAD
-                ObjectsExcerpts.notEquals(
-                    "value" + i, "value" + j, valueSet.kind));
-=======
                 ObjectsExcerpts.notEquals("value" + i, "value" + j, valueSet.kind));
->>>>>>> 178721b7
       }
     }
     behaviorTester.with(new TestBuilder().addLine("%s", code.toString()).build()).runTest();
@@ -146,12 +131,7 @@
                 (i != j) ? "True" : "False",
                 i,
                 j,
-<<<<<<< HEAD
-                ObjectsExcerpts.notEquals(
-                    "value" + i, "value" + j, valueSet.kind));
-=======
                 ObjectsExcerpts.notEquals("value" + i, "value" + j, TypeKind.DECLARED));
->>>>>>> 178721b7
       }
     }
     behaviorTester.with(new TestBuilder().addLine("%s", code.toString()).build()).runTest();
