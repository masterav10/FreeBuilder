/*
 * Copyright 2014 Google Inc. All rights reserved.
 *
 * Licensed under the Apache License, Version 2.0 (the "License");
 * you may not use this file except in compliance with the License.
 * You may obtain a copy of the License at
 *
 * http://www.apache.org/licenses/LICENSE-2.0
 *
 * Unless required by applicable law or agreed to in writing, software
 * distributed under the License is distributed on an "AS IS" BASIS,
 * WITHOUT WARRANTIES OR CONDITIONS OF ANY KIND, either express or implied.
 * See the License for the specific language governing permissions and
 * limitations under the License.
 */
package org.inferred.freebuilder.processor.util.testing;

import static com.google.common.base.Preconditions.checkArgument;
import static com.google.common.base.Preconditions.checkState;
import static com.google.common.collect.Iterables.getOnlyElement;
import static java.util.stream.Collectors.joining;
import static javax.tools.ToolProvider.getSystemJavaCompiler;

import com.google.common.base.Preconditions;
import com.google.common.collect.ImmutableList;
import com.google.common.collect.ImmutableSet;
import com.google.common.collect.Sets;
import com.google.common.reflect.TypeToken;
import com.google.common.util.concurrent.ExecutionError;
import com.google.common.util.concurrent.SettableFuture;
import com.google.common.util.concurrent.UncheckedExecutionException;
import com.google.common.util.concurrent.UncheckedTimeoutException;

import java.io.IOException;
import java.lang.annotation.Annotation;
import java.lang.management.ManagementFactory;
import java.util.Arrays;
import java.util.Set;
import java.util.concurrent.ExecutionException;
import java.util.concurrent.ExecutorService;
import java.util.concurrent.Executors;
import java.util.concurrent.Future;
import java.util.concurrent.SynchronousQueue;
import java.util.concurrent.TimeUnit;
import java.util.concurrent.TimeoutException;
import java.util.regex.Matcher;
import java.util.regex.Pattern;

import javax.annotation.processing.AbstractProcessor;
import javax.annotation.processing.ProcessingEnvironment;
import javax.annotation.processing.RoundEnvironment;
import javax.lang.model.SourceVersion;
import javax.lang.model.element.Element;
import javax.lang.model.element.ElementKind;
import javax.lang.model.element.TypeElement;
import javax.lang.model.type.DeclaredType;
import javax.lang.model.type.TypeKind;
import javax.lang.model.type.TypeMirror;
import javax.lang.model.util.Elements;
import javax.lang.model.util.Types;
import javax.tools.DiagnosticCollector;
import javax.tools.JavaCompiler.CompilationTask;
import javax.tools.JavaFileObject;

/**
 * Utility class for creating javax.lang.model instances for testing.
 *
 * <p>The standard javax.lang.model.util objects, and {@link TypeMirror} instances for existing
 * classes, are readily available. More complex {@link Element elements} can be constructed from
 * Java source code snippets, allowing top-level types and even code with errors in to be contained
 * within a single test method.
 *
 * <blockquote><code><pre>
 * {@link Model} model = {@link Model#create()};
 * TypeMirror intType = model.{@link #typeMirror}(int.class);
 * TypeElement myType = model.{@link #newType}(
 *     "package my.test.package;",
 *     "public class MyType {",
 *     "  public void aMethod(int anArg);",
 *     "}");
 * ...
 * model.{@link #destroy()};
 * </pre></code></blockquote>
 *
 * <p>To save walking the hierarchy of elements to find an inner class, or other element, you can
 * grab any annotatable element with {@link #newElementWithMarker} (which uses {@code --->} as an
 * easily-spotted element identifier) or {@link #newElementAnnotatedWith} (which uses a
 * user-supplied annotation as the element identifier):
 *
 * <blockquote><code><pre>
 * VariableElement anArg = (VariableElement) model.{@link #newElementWithMarker}(
 *     "package my.test.package;",
 *     "public class MyType2 {",
 *     "  public void aMethod(---> int anArg);",
 *     "}");
 * ExecutableElement aMethod = (ExecutableElement) model.{@link #newElementAnnotatedWith}(
 *     Deprecated.class,
 *     "package my.test.package;",
 *     "public class MyType3 {",
 *     "  {@literal @}Deprecated public void aMethod(int anArg);",
 *     "}");
 * </pre></code></blockquote>
 */
public class Model {

  public static Model create() {
    Model model = new Model();
    model.start();
    return model;
  }

  private static final String IDENTIFYING_STRING = "--->";
  private static final String PACKAGE = "codegen.internal";
  private static final String PLACEHOLDER_TYPE = "CodegenInternalPlaceholder";
  private static final int TIMEOUT_SECONDS = jvmDebugging() ? Integer.MAX_VALUE : 30;

  private static final Pattern PACKAGE_PATTERN = Pattern.compile("package +([\\w.]+) *;");
  private static final Pattern TYPE_NAME_PATTERN = Pattern.compile(
      "(class|[@]?interface|enum) +(\\w+)");

  private static class GenerationRequest {
    final SettableFuture<Element> resultFuture = SettableFuture.create();
    final String code;
    final Class<? extends Annotation> annotationType;

    GenerationRequest(String code, Class<? extends Annotation> annotationType) {
      this.code = code;
      this.annotationType = annotationType;
    }
  }

  private ExecutorService executorService;
  private ProcessingEnvironment processingEnv;
  private SynchronousQueue<GenerationRequest> requestQueue;

  /** Starts up the compiler thread and waits for it to return the processing environment. */
  protected void start() {
    checkState(executorService == null, "Cannot restart a Model");
    executorService = Executors.newSingleThreadExecutor();
    requestQueue = new SynchronousQueue<>();
    CompilerRunner compilerRunner = new CompilerRunner();
    executorService.execute(compilerRunner);
    processingEnv = compilerRunner.getProcessingEnvironment();
  }

  private void checkRunning() {
    checkState((executorService != null) && (processingEnv != null), "Model not started");
    checkState(!executorService.isShutdown(), "Model destroyed");
  }

  /** Returns a {@link Types} implementation. */
  public Types typeUtils() {
    checkRunning();
    return processingEnv.getTypeUtils();
  }

  /** Returns a {@link Elements} implementation. */
  public Elements elementUtils() {
    checkRunning();
    return processingEnv.getElementUtils();
  }

  /** Returns a {@link ProcessingEnvironment} implementation. */
  public ProcessingEnvironment environment() {
    checkRunning();
    return processingEnv;
  }

  /** Returns a {@link TypeMirror} for the given class (raw T, not T&lt;?&gt;, if T is generic). */
  public TypeMirror typeMirror(Class<?> cls) {
    return TypeMirrors.typeMirror(typeUtils(), elementUtils(), cls);
  }

  /** Returns a {@link TypeMirror} for the given type. */
  public TypeMirror typeMirror(TypeToken<?> type) {
    return TypeMirrors.typeMirror(typeUtils(), elementUtils(), type);
  }

  /**
   * Returns a {@link TypeMirror} for the given type, substituting any provided arguments for
   * %1, %2, etc.
   *
   * <p>e.g. {@code typeMirror("java.util.List<%1>", typeMirror(String.class))} will
   * return the same thing as {@code typeMirror("java.util.List<java.lang.String>")}
   *
   * @param typeSnippet the type, represented as a snippet of Java code, e.g.
   *     {@code "java.lang.String"}, {@code "java.util.Map<%1, %2>"}
   * @param args existing {@link TypeMirror} instances to be substituted into the type
   */
  public TypeMirror typeMirror(String typeSnippet, TypeMirror... args) {
    return TypeMirrors.typeMirror(typeUtils(), elementUtils(), typeSnippet, args);
  }

  /**
   * Returns the {@link TypeElement} of {@code cls}.
   */
  public TypeElement typeElement(Class<?> cls) {
    return asTypeElement(typeMirror(cls));
  }

  /**
   * Returns the {@link TypeElement} of {@code qualifiedType}.
   */
  public TypeElement typeElement(String qualifiedType) {
    return asTypeElement(typeMirror(qualifiedType));
  }

  private static TypeElement asTypeElement(TypeMirror mirror) {
    checkArgument(mirror.getKind() == TypeKind.DECLARED,
        "%s is a %s, not a TypeElement", mirror, mirror.getKind());
    DeclaredType declaredType = (DeclaredType) mirror;
    ElementKind elementKind = declaredType.asElement().getKind();
    checkArgument(elementKind.isClass() || elementKind.isInterface(),
        "%s is a %s, not a TypeElement", mirror, elementKind);
    return (TypeElement) declaredType.asElement();
  }

  /** Parses the supplied type definition, returning its {@link TypeElement}. */
<<<<<<< HEAD
  public TypeElement newType(final String... code) {
=======
  public TypeElement newType(String... code) {
>>>>>>> 645ef7db
    String codeString = Arrays.stream(code).collect(joining("\n"));
    codeString = TYPE_NAME_PATTERN.matcher(codeString)
        .replaceFirst("@" + Target.class.getCanonicalName() + " $0");
    return (TypeElement) newElementAnnotatedWith(Target.class, codeString);
  }

  /**
   * Parses the supplied code, returning the {@link Element} marked with "--->". (Only
   * elements that can be annotated in Java can be found this way; the marker is substituted with
   * an annotation internally.)
   *
   * <blockquote><code><pre>
   * Element element = model.newElementWithMarker(
   *     "interface MyType {",
   *     "  void myMethod(---> int arg);",
   *     "}")
   * </pre></code></blockquote>
   */
<<<<<<< HEAD
  public Element newElementWithMarker(final String... code) {
=======
  public Element newElementWithMarker(String... code) {
>>>>>>> 645ef7db
    String codeString = Arrays.stream(code).collect(joining("\n"));
    checkMarkerPresentExactlyOnce(codeString);
    codeString = codeString.replaceFirst(
        IDENTIFYING_STRING, " @" + Target.class.getCanonicalName() + " ");
    return newElementAnnotatedWith(Target.class, codeString);
  }

  /**
   * Parses the supplied code, returning the {@link Element} annotated with the given annotation.
   *
   * <blockquote><code><pre>
   * Element element = model.newElementAnnotatedWith(MyAnnotation.class
   *     "interface MyType {",
   *     "  void myMethod(@MyAnnotation int arg);",
   *     "}")
   * </pre></code></blockquote>
   */
  public Element newElementAnnotatedWith(
      Class<? extends Annotation> annotationType,
      String... code) {
    try {
      String codeString = Arrays.stream(code).collect(joining("\n"));
      GenerationRequest request = new GenerationRequest(codeString, annotationType);
      if (!requestQueue.offer(request, TIMEOUT_SECONDS, TimeUnit.SECONDS)) {
        throw new UncheckedTimeoutException("Code generation request timed out");
      }
      return request.resultFuture.get(TIMEOUT_SECONDS, TimeUnit.SECONDS);
    } catch (ExecutionException e) {
      if (e.getCause() instanceof CompilationException) {
        throw new CompilationException((CompilationException) e.getCause());
      }
      throw new IllegalArgumentException("Code generation failed: " + e.getMessage(), e.getCause());
    } catch (InterruptedException e) {
      Thread.currentThread().interrupt();
      throw new RuntimeException("Code generation interruped", e);
    } catch (TimeoutException e) {
      throw new UncheckedTimeoutException("Code generation timed out", e);
    }
  }

  /** Gracefully shuts down the compiler thread. */
  public void destroy() {
    if (executorService != null) {
      executorService.shutdownNow();
    }
  }

  /**
   * Waits if necessary for at most the given time for the computation to complete, and then
   * retrieves its result, if available. Similar to {@link Future#get(long, TimeUnit)}, but does not
   * throw any checked exceptions.
   */
  private static <T> T getUnchecked(Future<T> future, long timeout, TimeUnit unit) {
    try {
      return future.get(timeout, unit);
    } catch (InterruptedException e) {
      Thread.currentThread().interrupt();
      throw new RuntimeException(e);
    } catch (TimeoutException e) {
      throw new RuntimeException(e);
    } catch (ExecutionException e) {
      if (e.getCause() instanceof Error) {
        throw new ExecutionError((Error) e.getCause());
      }
      throw new UncheckedExecutionException(e.getCause());
    }
  }

  private static String getTypeName(String code) {
    Matcher packageMatcher = PACKAGE_PATTERN.matcher(code);
    String pkg = packageMatcher.find() ? (packageMatcher.group(1) + ".") : "";
    Matcher typeNameMatcher = TYPE_NAME_PATTERN.matcher(code);
    Preconditions.checkArgument(typeNameMatcher.find());
    return pkg + typeNameMatcher.group(2);
  }

  private static void checkMarkerPresentExactlyOnce(String codeString) {
    Matcher matcher = Pattern.compile(IDENTIFYING_STRING).matcher(codeString);
    Preconditions.checkArgument(
        matcher.find(),
        "Code must identify the element to be returned using '" + IDENTIFYING_STRING + "'");
    Preconditions.checkArgument(
        !matcher.find(),
        "Code must only contain one element marked with '" + IDENTIFYING_STRING + "'");
  }

  /** A Runnable that bootstraps an {@link ElementCapturingProcessor} in a new compiler. */
  private class CompilerRunner implements Runnable {

    private final SettableFuture<ProcessingEnvironment> processingEnvFuture =
        SettableFuture.create();
    private Class<? extends Annotation> annotationType = Target.class;
    private SettableFuture<Element> elementFuture = SettableFuture.create();

    ProcessingEnvironment getProcessingEnvironment() {
      return getUnchecked(processingEnvFuture, TIMEOUT_SECONDS, TimeUnit.SECONDS);
    }

    @Override
    public void run() {
      TempJavaFileManager fileManager = TempJavaFileManager.newTempFileManager(null, null, null);
      DiagnosticCollector<JavaFileObject> diagnostics = new DiagnosticCollector<>();
      try {
        final JavaFileObject bootstrapType = new SourceBuilder()
            .addLine("package %s;", PACKAGE)
            .addLine("@%s", Target.class)
            .addLine("class %s { }", PLACEHOLDER_TYPE)
            .build();

        CompilationTask task = getSystemJavaCompiler().getTask(
            null,  // Writer
            fileManager,
            diagnostics,
            ImmutableList.of("-proc:only", "-encoding", "UTF-8"),
            null,  // Class names
            ImmutableList.of(bootstrapType));
        task.setProcessors(ImmutableList.of(new ElementCapturingProcessor()));
        task.call();
      } catch (RuntimeException e) {
        processingEnvFuture.setException(e);
        elementFuture.setException(e);
      } finally {
        if (!processingEnvFuture.isDone()) {
          processingEnvFuture.setException(new CompilationException(diagnostics.getDiagnostics()));
        }
        if (!elementFuture.isDone()) {
          if (diagnostics.getDiagnostics().isEmpty()) {
            elementFuture.setException(new IllegalStateException(
                "Code generation terminated abnormally. Was there no annotated element?"));
          } else {
            elementFuture.setException(new CompilationException(diagnostics.getDiagnostics()));
          }
        }
        fileManager.close();
      }
    }

    /**
     * A Processor that satisfies requests put on the {@link #requestQueue}.
     *
     * <p>Every processing round, finds the last annotated element that was generated (completing
     * the previous request), and generates a new source file (from the next request). Processing
     * ends when source code with no annotated element is given.
     */
    private class ElementCapturingProcessor extends AbstractProcessor {

      @Override
      public Set<String> getSupportedAnnotationTypes() {
        return ImmutableSet.of("*");
      }

      @Override
      public SourceVersion getSupportedSourceVersion() {
        return SourceVersion.latestSupported();
      }

      @Override
      public boolean process(Set<? extends TypeElement> annotations, RoundEnvironment roundEnv) {
        processingEnvFuture.set(processingEnv);
        // Some Java compilers may return spurious extra elements; hence the apparently redundant
        // Sets.filter call, just to be sure.
        Set<? extends Element> elements = Sets.filter(
            roundEnv.getElementsAnnotatedWith(annotationType),
            element -> element.getAnnotation(annotationType) != null);
        Element element;
        try {
          element = getOnlyElement(elements, null);
        } catch (IllegalArgumentException e) {
          elementFuture.setException(new IllegalArgumentException(
              "Multiple elements annotated with @" + annotationType.getName() + " found"));
          return false;
        }
        if (element != null) {
          elementFuture.set(element);
          String code = fetchCodeForNextRequest();
          if (code != null) {
            passSourceCodeToCompiler(code);
          }
        }
        return false;
      }

      private String fetchCodeForNextRequest() {
        try {
          GenerationRequest request = requestQueue.poll(TIMEOUT_SECONDS, TimeUnit.SECONDS);
          Preconditions.checkState(request != null, "Timed out waiting for next request");
          elementFuture = request.resultFuture;
          annotationType = request.annotationType;
          return request.code;
        } catch (InterruptedException e) {
          Thread.currentThread().interrupt();
          return null;
        }
      }

      private void passSourceCodeToCompiler(String code) {
        try {
          processingEnv.getFiler()
              .createSourceFile(getTypeName(code))
              .openWriter()
              .append(code)
              .close();
        } catch (IOException e) {
          elementFuture.setException(e);
        }
      }
    }
  }

  /** Returns true if the JVM is likely to be being debugged, so we can adjust timeouts. */
  private static boolean jvmDebugging() {
    return ManagementFactory.getRuntimeMXBean()
        .getInputArguments().toString()
        .contains("-agentlib:jdwp");
  }
}<|MERGE_RESOLUTION|>--- conflicted
+++ resolved
@@ -216,11 +216,7 @@
   }
 
   /** Parses the supplied type definition, returning its {@link TypeElement}. */
-<<<<<<< HEAD
-  public TypeElement newType(final String... code) {
-=======
   public TypeElement newType(String... code) {
->>>>>>> 645ef7db
     String codeString = Arrays.stream(code).collect(joining("\n"));
     codeString = TYPE_NAME_PATTERN.matcher(codeString)
         .replaceFirst("@" + Target.class.getCanonicalName() + " $0");
@@ -239,11 +235,7 @@
    *     "}")
    * </pre></code></blockquote>
    */
-<<<<<<< HEAD
-  public Element newElementWithMarker(final String... code) {
-=======
   public Element newElementWithMarker(String... code) {
->>>>>>> 645ef7db
     String codeString = Arrays.stream(code).collect(joining("\n"));
     checkMarkerPresentExactlyOnce(codeString);
     codeString = codeString.replaceFirst(
