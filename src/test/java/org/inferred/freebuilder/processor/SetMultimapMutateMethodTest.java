/*
 * Copyright 2014 Google Inc. All rights reserved.
 *
 * Licensed under the Apache License, Version 2.0 (the "License");
 * you may not use this file except in compliance with the License.
 * You may obtain a copy of the License at
 *
 * http://www.apache.org/licenses/LICENSE-2.0
 *
 * Unless required by applicable law or agreed to in writing, software
 * distributed under the License is distributed on an "AS IS" BASIS,
 * WITHOUT WARRANTIES OR CONDITIONS OF ANY KIND, either express or implied.
 * See the License for the specific language governing permissions and
 * limitations under the License.
 */
package org.inferred.freebuilder.processor;

import static org.inferred.freebuilder.processor.ElementFactory.TYPES;
import static org.junit.Assume.assumeTrue;

import com.google.common.base.Preconditions;
import com.google.common.collect.ImmutableList;
import com.google.common.collect.ImmutableMultimap;
import com.google.common.collect.Iterables;
import com.google.common.collect.Lists;
import com.google.common.collect.SetMultimap;

import org.inferred.freebuilder.FreeBuilder;
import org.inferred.freebuilder.processor.testtype.NonComparable;
import org.inferred.freebuilder.processor.util.feature.FeatureSet;
import org.inferred.freebuilder.processor.util.testing.BehaviorTester;
import org.inferred.freebuilder.processor.util.testing.ParameterizedBehaviorTestFactory;
import org.inferred.freebuilder.processor.util.testing.ParameterizedBehaviorTestFactory.Shared;
import org.inferred.freebuilder.processor.util.testing.SourceBuilder;
import org.inferred.freebuilder.processor.util.testing.TestBuilder;
import org.junit.Before;
import org.junit.Rule;
import org.junit.Test;
import org.junit.rules.ExpectedException;
import org.junit.runner.RunWith;
import org.junit.runners.Parameterized;
import org.junit.runners.Parameterized.Parameters;
import org.junit.runners.Parameterized.UseParametersRunnerFactory;

import java.io.IOException;
import java.util.Arrays;
import java.util.Iterator;
import java.util.List;

import javax.tools.JavaFileObject;

@RunWith(Parameterized.class)
@UseParametersRunnerFactory(ParameterizedBehaviorTestFactory.class)
public class SetMultimapMutateMethodTest {

<<<<<<< HEAD
  @Parameters(name = "{0}")
  public static List<FeatureSet> featureSets() {
    return FeatureSets.WITH_GUAVA;
=======
  @SuppressWarnings("unchecked")
  @Parameters(name = "SetMultimap<{0}, {1}>, checked={2}, {3}, {4}")
  public static Iterable<Object[]> featureSets() {
    List<Boolean> checkedAndInterned = ImmutableList.of(false, true);
    List<NamingConvention> conventions = Arrays.asList(NamingConvention.values());
    List<FeatureSet> features = FeatureSets.WITH_GUAVA;
    return () -> Lists
        .cartesianProduct(TYPES, TYPES, checkedAndInterned, conventions, features)
        .stream()
        .map(List::toArray)
        .iterator();
>>>>>>> 178721b7
  }

  @Rule public final ExpectedException thrown = ExpectedException.none();
  @Shared public BehaviorTester behaviorTester;

  private final ElementFactory key;
  private final ElementFactory value;
  private final boolean checked;
  private final boolean interned;
  private final NamingConvention convention;
  private final FeatureSet features;
  private final JavaFileObject dataType;

  public SetMultimapMutateMethodTest(
      ElementFactory key,
      ElementFactory value,
      boolean checkedAndInterned,
      NamingConvention convention,
      FeatureSet features) {
    this.key = key;
    this.value = value;
    this.checked = checkedAndInterned;
    this.interned = checkedAndInterned;
    this.convention = convention;
    this.features = features;

    SourceBuilder dataType = new SourceBuilder()
        .addLine("package com.example;")
        .addLine("@%s", FreeBuilder.class)
        .addLine("public interface DataType {")
        .addLine("  %s<%s, %s> %s;", SetMultimap.class, key.type(), value.type(), convention.get())
        .addLine("")
        .addLine("  class Builder extends DataType_Builder {");
    if (checkedAndInterned) {
      dataType
          .addLine("    @Override public Builder putItems(%s key, %s value) {",
              key.unwrappedType(), value.unwrappedType())
          .addLine("      %s.checkArgument(%s, \"%s\");",
              Preconditions.class, key.validation("key"), key.errorMessage("key"))
          .addLine("      %s.checkArgument(%s, \"%s\");",
              Preconditions.class, value.validation("value"), value.errorMessage("value"))
          .addLine("      return super.putItems(%s, %s);", key.intern("key"), value.intern("value"))
          .addLine("    }");
    }
    dataType
        .addLine("  }")
        .addLine("}");
    this.dataType = dataType.build();
  }

  @Before
  public void before() {
    behaviorTester
        .with(new Processor(features))
        .withPermittedPackage(NonComparable.class.getPackage());
  }

  @Test
  public void mutateAndPutModifiesUnderlyingProperty() {
    behaviorTester
        .with(dataType)
        .with(testBuilder()
            .addLine("DataType value = new DataType.Builder()")
            .addLine("    .mutateItems(items -> {")
            .addLine("      items.put(%s, %s);", key.example(0), value.example(1))
            .addLine("      items.put(%s, %s);", key.example(2), value.example(3))
            .addLine("    })")
            .addLine("    .build();")
            .addLine("assertThat(value.%s)", convention.get())
            .addLine("    .contains(%s, %s)", key.example(0), value.example(1))
            .addLine("    .and(%s, %s)", key.example(2), value.example(3))
            .addLine("    .andNothingElse()")
            .addLine("    .inOrder();")
            .build())
        .runTest();
  }

  @Test
  public void mutateAndPutChecksArguments() {
    if (checked) {
      thrown.expect(IllegalArgumentException.class);
      thrown.expectMessage(value.errorMessage("value"));
    }
    behaviorTester
        .with(dataType)
        .with(testBuilder()
            .addLine("new DataType.Builder().mutateItems(items -> items.put(%s, %s));",
                key.example(0), value.invalidExample())
            .build())
        .runTest();
  }

  @Test
  public void mutateAndPutKeepsSubstitute() {
    assumeTrue(interned);
    behaviorTester
        .with(dataType)
        .with(testBuilder()
            .addLine("%1$s s = new %1$s(%2$s);", value.type(), value.example(0))
            .addLine("%s i = %s;", value.type(), value.intern("s"))
            .addLine("assertThat(s).isNotSameAs(i);")
            .addLine("DataType value = new DataType.Builder()")
            .addLine("    .mutateItems(items -> items.put(%s, s))", key.example(0))
            .addLine("    .build();")
            .addLine("assertThat(value.%s.values().iterator().next()).isSameAs(i);",
                convention.get())
            .build())
        .runTest();
  }

  @Test
  public void mutateAndPutAllValuesModifiesUnderlyingProperty() {
    behaviorTester
        .with(dataType)
        .with(testBuilder()
            .addLine("DataType value = new DataType.Builder()")
            .addLine("    .mutateItems(items -> {")
            .addLine("      items.putAll(%s, ImmutableList.of(%s));",
                key.example(0), value.examples(1, 2))
            .addLine("      items.putAll(%s, ImmutableList.of(%s));",
                key.example(3), value.examples(4, 5))
            .addLine("    })")
            .addLine("    .build();")
            .addLine("assertThat(value.%s)", convention.get())
            .addLine("    .contains(%s, %s)", key.example(0), value.examples(1, 2))
            .addLine("    .and(%s, %s)", key.example(3), value.examples(4, 5))
            .addLine("    .andNothingElse()")
            .addLine("    .inOrder();")
            .build())
        .runTest();
  }

  @Test
  public void mutateAndPutAllValuesChecksArguments() {
    if (checked) {
      thrown.expect(IllegalArgumentException.class);
      thrown.expectMessage(value.errorMessage("value"));
    }
    behaviorTester
        .with(dataType)
        .with(testBuilder()
            .addLine("new DataType.Builder().mutateItems(items -> items")
            .addLine("    .putAll(%s, ImmutableList.of(%s, %s)));",
                key.example(0), value.example(1), value.invalidExample())
            .build())
        .runTest();
  }

  @Test
  public void mutateAndPutAllValuesKeepsSubstitute() {
    assumeTrue(interned);
    behaviorTester
        .with(dataType)
        .with(testBuilder()
            .addLine("%1$s s = new %1$s(%2$s);", value.type(), value.example(0))
            .addLine("%s i = %s;", value.type(), value.intern("s"))
            .addLine("assertThat(s).isNotSameAs(i);")
            .addLine("DataType value = new DataType.Builder()")
            .addLine("    .mutateItems(items -> items")
            .addLine("        .putAll(%s, ImmutableList.of(s, %s)))",
                key.example(0), value.example(1))
            .addLine("    .build();")
            .addLine("assertThat(value.%s.values().iterator().next()).isSameAs(i);",
                convention.get())
            .build())
        .runTest();
  }

  @Test
  public void mutateAndPutAllMultimapModifiesUnderlyingProperty() {
    behaviorTester
        .with(dataType)
        .with(testBuilder()
            .addLine("DataType value = new DataType.Builder()")
            .addLine("    .mutateItems(items -> items")
            .addLine("        .putAll(ImmutableMultimap.of(%s, %s, %s, %s)))",
                key.example(0), value.example(1), key.example(2), value.example(3))
            .addLine("    .build();")
            .addLine("assertThat(value.%s)", convention.get())
            .addLine("    .contains(%s, %s)", key.example(0), value.example(1))
            .addLine("    .and(%s, %s)", key.example(2), value.example(3))
            .addLine("    .andNothingElse()")
            .addLine("    .inOrder();")
            .build())
        .runTest();
  }

  @Test
  public void mutateAndPutAllMultimapChecksArguments() {
    if (checked) {
      thrown.expect(IllegalArgumentException.class);
      thrown.expectMessage(value.errorMessage("value"));
    }
    behaviorTester
        .with(dataType)
        .with(testBuilder()
            .addLine("new DataType.Builder().mutateItems(items -> items")
            .addLine("        .putAll(ImmutableMultimap.of(%s, %s, %s, %s)));",
                key.example(0), value.example(1), key.example(2), value.invalidExample())
            .build())
        .runTest();
  }

  @Test
  public void mutateAndPutAllMultimapKeepsSubstitute() {
    assumeTrue(interned);
    behaviorTester
        .with(dataType)
        .with(testBuilder()
            .addLine("%1$s s = new %1$s(%2$s);", value.type(), value.example(0))
            .addLine("%s i = %s;", value.type(), value.intern("s"))
            .addLine("assertThat(s).isNotSameAs(i);")
            .addLine("DataType value = new DataType.Builder()")
            .addLine("    .mutateItems(items -> items")
            .addLine("        .putAll(ImmutableMultimap.of(%s, s, %s, %s)))",
                key.example(0), key.example(1), value.example(2))
            .addLine("    .build();")
            .addLine("assertThat(value.%s.values().iterator().next()).isSameAs(i);",
                convention.get())
            .build())
        .runTest();
  }

  @Test
  public void mutateAndReplaceValuesModifiesUnderlyingProperty() {
    behaviorTester
        .with(dataType)
        .with(testBuilder()
            .addLine("DataType value = new DataType.Builder()")
            .addLine("    .putItems(%s, %s)", key.example(0), value.example(1))
            .addLine("    .mutateItems(items -> items")
            .addLine("        .replaceValues(%s, ImmutableList.of(%s)))",
                key.example(0), value.examples(2, 3))
            .addLine("    .build();")
            .addLine("assertThat(value.%s)", convention.get())
            .addLine("    .contains(%s, %s)", key.example(0), value.examples(2, 3))
            .addLine("    .andNothingElse()")
            .addLine("    .inOrder();")
            .build())
        .runTest();
  }

  @Test
  public void mutateAndReplaceValuesChecksArguments() {
    if (checked) {
      thrown.expect(IllegalArgumentException.class);
      thrown.expectMessage(value.errorMessage("value"));
    }
    behaviorTester
        .with(dataType)
        .with(testBuilder()
            .addLine("new DataType.Builder()")
            .addLine("    .putItems(%s, %s)", key.example(0), value.example(1))
            .addLine("    .mutateItems(items -> items")
            .addLine("        .replaceValues(%s, ImmutableList.of(%s, %s)));",
                key.example(0), value.example(2), value.invalidExample())
            .build())
        .runTest();
  }

  @Test
  public void mutateAndReplaceValuesKeepsSubstitute() {
    assumeTrue(interned);
    behaviorTester
        .with(dataType)
        .with(testBuilder()
            .addLine("%1$s s = new %1$s(%2$s);", value.type(), value.example(0))
            .addLine("%s i = %s;", value.type(), value.intern("s"))
            .addLine("assertThat(s).isNotSameAs(i);")
            .addLine("DataType value = new DataType.Builder()")
            .addLine("    .putItems(%s, %s)", key.example(0), value.example(1))
            .addLine("    .mutateItems(items -> items")
            .addLine("        .replaceValues(%s, ImmutableList.of(s, %s)))",
                key.example(0), value.example(2))
            .addLine("    .build();")
            .addLine("assertThat(value.%s.values().iterator().next()).isSameAs(i);",
                convention.get())
            .build())
        .runTest();
  }

  @Test
  public void mutateAndAddViaGetModifiesUnderlyingProperty() {
    behaviorTester
        .with(dataType)
        .with(testBuilder()
            .addLine("DataType value = new DataType.Builder()")
            .addLine("    .putItems(%s, %s)", key.example(0), value.example(1))
            .addLine("    .mutateItems(items -> items.get(%s).add(%s))",
                key.example(0), value.example(2))
            .addLine("    .build();")
            .addLine("assertThat(value.%s)", convention.get())
            .addLine("    .contains(%s, %s)", key.example(0), value.examples(1, 2))
            .addLine("    .andNothingElse()")
            .addLine("    .inOrder();")
            .build())
        .runTest();
  }

  @Test
  public void mutateAndAddViaGetChecksArguments() {
    if (checked) {
      thrown.expect(IllegalArgumentException.class);
      thrown.expectMessage(value.errorMessage("value"));
    }
    behaviorTester
        .with(dataType)
        .with(testBuilder()
            .addLine("new DataType.Builder()")
            .addLine("    .putItems(%s, %s)", key.example(0), value.example(1))
            .addLine("    .mutateItems(items -> items.get(%s).add(%s));",
                key.example(0), value.invalidExample())
            .build())
        .runTest();
  }

  @Test
  public void mutateAndAddViaGetKeepsSubstitute() {
    assumeTrue(interned);
    behaviorTester
        .with(dataType)
        .with(testBuilder()
            .addLine("%1$s s = new %1$s(%2$s);", value.type(), value.example(0))
            .addLine("%s i = %s;", value.type(), value.intern("s"))
            .addLine("assertThat(s).isNotSameAs(i);")
            .addLine("DataType value = new DataType.Builder()")
            .addLine("    .putItems(%s, %s)", key.example(1), value.example(2))
            .addLine("    .mutateItems(items -> items.get(%s).add(s))", key.example(1))
            .addLine("    .build();")
            .addLine("Iterator<? extends %s> it = value.%s.values().iterator();",
                value.type(), convention.get())
            .addLine("it.next();")
            .addLine("assertThat(it.next()).isSameAs(i);")
            .build())
        .runTest();
  }

  @Test
  public void mutateAndAddViaAsMapModifiesUnderlyingProperty() {
    behaviorTester
        .with(dataType)
        .with(testBuilder()
            .addLine("DataType value = new DataType.Builder()")
            .addLine("    .putItems(%s, %s)", key.example(0), value.example(1))
            .addLine("    .mutateItems(items -> items.asMap().get(%s).add(%s))",
                key.example(0), value.example(2))
            .addLine("    .build();")
            .addLine("assertThat(value.%s)", convention.get())
            .addLine("    .contains(%s, %s)", key.example(0), value.examples(1, 2))
            .addLine("    .andNothingElse()")
            .addLine("    .inOrder();")
            .build())
        .runTest();
  }

  @Test
  public void mutateAndAddViaAsMapChecksArguments() {
    if (checked) {
      thrown.expect(IllegalArgumentException.class);
      thrown.expectMessage(value.errorMessage("value"));
    }
    behaviorTester
        .with(dataType)
        .with(testBuilder()
            .addLine("new DataType.Builder()")
            .addLine("    .putItems(%s, %s)", key.example(0), value.example(1))
            .addLine("    .mutateItems(items -> items.asMap().get(%s).add(%s));",
                key.example(0), value.invalidExample())
            .build())
        .runTest();
  }

  @Test
  public void mutateAndAddViaAsMapKeepsSubstitute() {
    assumeTrue(interned);
    behaviorTester
        .with(dataType)
        .with(testBuilder()
            .addLine("%1$s s = new %1$s(%2$s);", value.type(), value.example(0))
            .addLine("%s i = %s;", value.type(), value.intern("s"))
            .addLine("assertThat(s).isNotSameAs(i);")
            .addLine("DataType value = new DataType.Builder()")
            .addLine("    .putItems(%s, %s)", key.example(1), value.example(2))
            .addLine("    .mutateItems(items -> items.asMap().get(%s).add(s))", key.example(1))
            .addLine("    .build();")
            .addLine("assertThat(Iterables.get(value.%s.get(%s), 1)).isSameAs(i);",
                convention.get(), key.example(1))
            .build())
        .runTest();
  }

  @Test
  public void canUseCustomFunctionalInterface() throws IOException {
    SourceBuilder customMutatorType = new SourceBuilder();
    for (String line : dataType.getCharContent(true).toString().split("\n")) {
      customMutatorType.addLine("%s", line);
      if (line.contains("extends DataType_Builder")) {
        customMutatorType
            .addLine("    public interface Mutator {")
            .addLine("      void mutate(%s<%s, %s> multimap);",
                SetMultimap.class, key.type(), value.type())
            .addLine("    }")
            .addLine("    @Override public Builder mutateItems(Mutator mutator) {")
            .addLine("      return super.mutateItems(mutator);")
            .addLine("    }");
      }
    }

    behaviorTester
        .with(customMutatorType.build())
        .with(testBuilder()
            .addLine("DataType value = new DataType.Builder()")
            .addLine("    .mutateItems(items -> {")
            .addLine("      items.put(%s, %s);", key.example(0), value.example(1))
            .addLine("      items.put(%s, %s);", key.example(2), value.example(3))
            .addLine("    })")
            .addLine("    .build();")
            .addLine("assertThat(value.%s)", convention.get())
            .addLine("    .contains(%s, %s)", key.example(0), value.example(1))
            .addLine("    .and(%s, %s)", key.example(2), value.example(3))
            .addLine("    .andNothingElse()")
            .addLine("    .inOrder();")
            .build())
        .runTest();
  }

  private static TestBuilder testBuilder() {
    return new TestBuilder()
        .addStaticImport(MultimapSubject.class, "assertThat")
        .addImport("com.example.DataType")
        .addImport(ImmutableList.class)
        .addImport(ImmutableMultimap.class)
        .addImport(Iterables.class)
        .addImport(Iterator.class);
  }
}<|MERGE_RESOLUTION|>--- conflicted
+++ resolved
@@ -53,11 +53,6 @@
 @UseParametersRunnerFactory(ParameterizedBehaviorTestFactory.class)
 public class SetMultimapMutateMethodTest {
 
-<<<<<<< HEAD
-  @Parameters(name = "{0}")
-  public static List<FeatureSet> featureSets() {
-    return FeatureSets.WITH_GUAVA;
-=======
   @SuppressWarnings("unchecked")
   @Parameters(name = "SetMultimap<{0}, {1}>, checked={2}, {3}, {4}")
   public static Iterable<Object[]> featureSets() {
@@ -69,7 +64,6 @@
         .stream()
         .map(List::toArray)
         .iterator();
->>>>>>> 178721b7
   }
 
   @Rule public final ExpectedException thrown = ExpectedException.none();
