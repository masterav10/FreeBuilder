/*
 * Copyright 2014 Google Inc. All rights reserved.
 *
 * Licensed under the Apache License, Version 2.0 (the "License");
 * you may not use this file except in compliance with the License.
 * You may obtain a copy of the License at
 *
 * http://www.apache.org/licenses/LICENSE-2.0
 *
 * Unless required by applicable law or agreed to in writing, software
 * distributed under the License is distributed on an "AS IS" BASIS,
 * WITHOUT WARRANTIES OR CONDITIONS OF ANY KIND, either express or implied.
 * See the License for the specific language governing permissions and
 * limitations under the License.
 */
package org.inferred.freebuilder.processor;

import com.google.common.collect.Lists;

import org.inferred.freebuilder.FreeBuilder;
import org.inferred.freebuilder.processor.util.feature.FeatureSet;
import org.inferred.freebuilder.processor.util.testing.BehaviorTester;
import org.inferred.freebuilder.processor.util.testing.ParameterizedBehaviorTestFactory;
import org.inferred.freebuilder.processor.util.testing.ParameterizedBehaviorTestFactory.Shared;
import org.inferred.freebuilder.processor.util.testing.SourceBuilder;
import org.inferred.freebuilder.processor.util.testing.TestBuilder;
import org.junit.Rule;
import org.junit.Test;
import org.junit.rules.ExpectedException;
import org.junit.runner.RunWith;
import org.junit.runners.Parameterized;
import org.junit.runners.Parameterized.Parameters;
import org.junit.runners.Parameterized.UseParametersRunnerFactory;

import java.util.Arrays;
import java.util.List;
import java.util.function.IntUnaryOperator;
import java.util.function.UnaryOperator;

import javax.annotation.Nullable;
import javax.tools.JavaFileObject;

@RunWith(Parameterized.class)
@UseParametersRunnerFactory(ParameterizedBehaviorTestFactory.class)
public class NullableMapperMethodTest {

<<<<<<< HEAD
  @Parameters(name = "{0}")
  public static List<FeatureSet> featureSets() {
    return FeatureSets.ALL;
=======
  @SuppressWarnings("unchecked")
  @Parameters(name = "{0}, {1}")
  public static Iterable<Object[]> parameters() {
    List<NamingConvention> conventions = Arrays.asList(NamingConvention.values());
    List<FeatureSet> features = FeatureSets.ALL;
    return () -> Lists
        .cartesianProduct(conventions, features)
        .stream()
        .map(List::toArray)
        .iterator();
>>>>>>> 178721b7
  }

  @Rule public final ExpectedException thrown = ExpectedException.none();
  @Shared public BehaviorTester behaviorTester;

  private final NamingConvention convention;
  private final FeatureSet features;
  private final JavaFileObject nullableIntegerType;

  public NullableMapperMethodTest(NamingConvention convention, FeatureSet features) {
    this.convention = convention;
    this.features = features;
    nullableIntegerType = new SourceBuilder()
        .addLine("package com.example;")
        .addLine("@%s", FreeBuilder.class)
        .addLine("public interface DataType {")
        .addLine("  @%s Integer %s;", Nullable.class, convention.get("property"))
        .addLine("")
        .addLine("  public static class Builder extends DataType_Builder {}")
        .addLine("}")
        .build();
  }

  @Test
  public void replacesValueToBeReturnedFromGetter() {
    behaviorTester
        .with(new Processor(features))
        .with(nullableIntegerType)
        .with(testBuilder()
            .addLine("DataType value = new DataType.Builder()")
            .addLine("    .%s(11)", convention.set("property"))
            .addLine("    .mapProperty(a -> a + 3)")
            .addLine("    .build();")
            .addLine("assertEquals(14, (int) value.%s);", convention.get("property"))
            .build())
        .runTest();
  }

  @Test
  public void throwsNpeIfMapperIsNull() {
    thrown.expect(NullPointerException.class);
    behaviorTester
        .with(new Processor(features))
        .with(nullableIntegerType)
        .with(testBuilder()
            .addLine("new DataType.Builder()")
            .addLine("    .%s(11)", convention.set("property"))
            .addLine("    .mapProperty(null);")
            .build())
        .runTest();
  }

  @Test
  public void throwsNpeIfMapperIsNullForUnsetNullableProperty() {
    thrown.expect(NullPointerException.class);
    behaviorTester
        .with(new Processor(features))
        .with(nullableIntegerType)
        .with(testBuilder().addLine("new DataType.Builder().mapProperty(null);").build())
        .runTest();
  }

  @Test
  public void allowsNullReturn() {
    behaviorTester
        .with(new Processor(features))
        .with(nullableIntegerType)
        .with(testBuilder()
            .addLine("DataType value = new DataType.Builder()")
            .addLine("    .%s(11)", convention.set("property"))
            .addLine("    .mapProperty(a -> null)")
            .addLine("    .build();")
            .addLine("assertThat(value.%s).isNull();", convention.get("property"))
            .build())
        .runTest();
  }

  @Test
  public void skipsMapperIfNullablePropertyIsUnset() {
    behaviorTester
        .with(new Processor(features))
        .with(nullableIntegerType)
        .with(testBuilder()
            .addLine("new DataType.Builder().mapProperty(a -> {")
            .addLine("  throw new AssertionError(\"shouldn't hit this\");")
            .addLine("});")
            .build())
        .runTest();
  }

  @Test
  public void delegatesToSetterForValidation() {
    thrown.expect(IllegalArgumentException.class);
    thrown.expectMessage("property must be non-negative");
    behaviorTester
        .with(new Processor(features))
        .with(new SourceBuilder()
            .addLine("package com.example;")
            .addLine("@%s", FreeBuilder.class)
            .addLine("public interface DataType {")
            .addLine("  @%s Integer %s;", Nullable.class, convention.get("property"))
            .addLine("")
            .addLine("  public static class Builder extends DataType_Builder {")
            .addLine("    @Override public Builder %s(@%s Integer property) {",
                convention.set("property"), Nullable.class)
            .addLine("      if (property != null && property < 0) {")
            .addLine("        throw new IllegalArgumentException(")
            .addLine("              \"property must be non-negative\");")
            .addLine("      }")
            .addLine("      return super.%s(property);", convention.set("property"))
            .addLine("    }")
            .addLine("  }")
            .addLine("}")
            .build())
        .with(testBuilder()
            .addLine("new DataType.Builder()")
            .addLine("    .%s(11)", convention.set("property"))
            .addLine("    .mapProperty(a -> -3);")
            .build())
        .runTest();
  }

  @Test
  public void mapCanAcceptGenericFunctionalInterface() {
    behaviorTester
        .with(new Processor(features))
        .with(new SourceBuilder()
            .addLine("package com.example;")
            .addLine("@%s", FreeBuilder.class)
            .addLine("public interface DataType {")
            .addLine("  @%s Integer %s;", Nullable.class, convention.get("property"))
            .addLine("")
            .addLine("  public static class Builder extends DataType_Builder {")
            .addLine("    @Override public Builder mapProperty(%s<Integer> mapper) {",
                UnaryOperator.class)
            .addLine("      return super.mapProperty(mapper);")
            .addLine("    }")
            .addLine("  }")
            .addLine("}")
            .build())
        .with(testBuilder()
            .addLine("DataType value = new DataType.Builder()")
            .addLine("    .%s(11)", convention.set("property"))
            .addLine("    .mapProperty(a -> a + 3)")
            .addLine("    .build();")
            .addLine("assertEquals(14, (int) value.%s);", convention.get("property"))
            .build())
        .runTest();
  }

  @Test
  public void mapCanAcceptPrimitiveFunctionalInterface() {
    behaviorTester
        .with(new Processor(features))
        .with(new SourceBuilder()
            .addLine("package com.example;")
            .addLine("@%s", FreeBuilder.class)
            .addLine("public interface DataType {")
            .addLine("  @%s Integer %s;", Nullable.class, convention.get("property"))
            .addLine("")
            .addLine("  public static class Builder extends DataType_Builder {")
            .addLine("    @Override public Builder mapProperty(%s mapper) {",
                IntUnaryOperator.class)
            .addLine("      return super.mapProperty(mapper);")
            .addLine("    }")
            .addLine("  }")
            .addLine("}")
            .build())
        .with(testBuilder()
            .addLine("DataType value = new DataType.Builder()")
            .addLine("    .%s(11)", convention.set("property"))
            .addLine("    .mapProperty(a -> a + 3)")
            .addLine("    .build();")
            .addLine("assertEquals(14, (int) value.%s);", convention.get("property"))
            .build())
        .runTest();
  }

  private static TestBuilder testBuilder() {
    return new TestBuilder()
        .addImport("com.example.DataType");
  }
}<|MERGE_RESOLUTION|>--- conflicted
+++ resolved
@@ -44,11 +44,6 @@
 @UseParametersRunnerFactory(ParameterizedBehaviorTestFactory.class)
 public class NullableMapperMethodTest {
 
-<<<<<<< HEAD
-  @Parameters(name = "{0}")
-  public static List<FeatureSet> featureSets() {
-    return FeatureSets.ALL;
-=======
   @SuppressWarnings("unchecked")
   @Parameters(name = "{0}, {1}")
   public static Iterable<Object[]> parameters() {
@@ -59,7 +54,6 @@
         .stream()
         .map(List::toArray)
         .iterator();
->>>>>>> 178721b7
   }
 
   @Rule public final ExpectedException thrown = ExpectedException.none();
