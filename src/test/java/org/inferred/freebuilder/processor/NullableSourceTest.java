/*
 * Copyright 2015 Google Inc. All rights reserved.
 *
 * Licensed under the Apache License, Version 2.0 (the "License");
 * you may not use this file except in compliance with the License.
 * You may obtain a copy of the License at
 *
 * http://www.apache.org/licenses/LICENSE-2.0
 *
 * Unless required by applicable law or agreed to in writing, software
 * distributed under the License is distributed on an "AS IS" BASIS,
 * WITHOUT WARRANTIES OR CONDITIONS OF ANY KIND, either express or implied.
 * See the License for the specific language governing permissions and
 * limitations under the License.
 */
package org.inferred.freebuilder.processor;

import static com.google.common.truth.Truth.assertThat;
import static java.util.stream.Collectors.joining;
import static org.inferred.freebuilder.processor.util.ClassTypeImpl.INTEGER;
import static org.inferred.freebuilder.processor.util.ClassTypeImpl.STRING;
import static org.inferred.freebuilder.processor.util.ClassTypeImpl.newTopLevelClass;
<<<<<<< HEAD
=======
import static org.inferred.freebuilder.processor.util.FunctionalType.unaryOperator;
>>>>>>> 178721b7

import com.google.common.collect.ImmutableSet;

import org.inferred.freebuilder.processor.Metadata.Property;
import org.inferred.freebuilder.processor.util.ClassTypeImpl.ClassElementImpl;
import org.inferred.freebuilder.processor.util.CompilationUnitBuilder;
import org.inferred.freebuilder.processor.util.QualifiedName;
import org.inferred.freebuilder.processor.util.SourceBuilder;
import org.inferred.freebuilder.processor.util.SourceStringBuilder;
import org.inferred.freebuilder.processor.util.feature.Feature;
import org.inferred.freebuilder.processor.util.feature.GuavaLibrary;
import org.junit.Test;
import org.junit.runner.RunWith;
import org.junit.runners.JUnit4;

import java.util.stream.Stream;

@RunWith(JUnit4.class)
public class NullableSourceTest {

  @Test
  public void testJ8() {
    String source = generateSource(metadata(true), GuavaLibrary.AVAILABLE);
<<<<<<< HEAD
    assertThat(source).isEqualTo(Joiner.on('\n').join(
=======
    assertThat(source).isEqualTo(Stream.of(
>>>>>>> 178721b7
        "/** Auto-generated superclass of {@link Person.Builder}, "
            + "derived from the API of {@link Person}. */",
        "abstract class Person_Builder {",
        "",
        "  /** Creates a new builder using {@code value} as a template. */",
        "  public static Person.Builder from(Person value) {",
        "    return new Person.Builder().mergeFrom(value);",
        "  }",
        "",
        "  @Nullable private String name = null;",
        "  @Nullable private Integer age = null;",
        "",
        "  /**",
        "   * Sets the value to be returned by {@link Person#getName()}.",
        "   *",
        "   * @return this {@code Builder} object",
        "   */",
        "  public Person.Builder setName(@Nullable String name) {",
        "    this.name = name;",
        "    return (Person.Builder) this;",
        "  }",
        "",
        "  /**",
        "   * If the value to be returned by {@link Person#getName()} is not null, "
            + "replaces it by applying",
        "   * {@code mapper} to it and using the result.",
        "   *",
        "   * @return this {@code Builder} object",
        "   * @throws NullPointerException if {@code mapper} is null",
        "   */",
        "  public Person.Builder mapName(UnaryOperator<String> mapper) {",
        "    Objects.requireNonNull(mapper);",
        "    String name = getName();",
        "    if (name != null) {",
        "      setName(mapper.apply(name));",
        "    }",
        "    return (Person.Builder) this;",
        "  }",
        "",
        "  /** Returns the value that will be returned by {@link Person#getName()}. */",
        "  @Nullable",
        "  public String getName() {",
        "    return name;",
        "  }",
        "",
        "  /**",
        "   * Sets the value to be returned by {@link Person#getAge()}.",
        "   *",
        "   * @return this {@code Builder} object",
        "   */",
        "  public Person.Builder setAge(@Nullable Integer age) {",
        "    this.age = age;",
        "    return (Person.Builder) this;",
        "  }",
        "",
        "  /**",
        "   * If the value to be returned by {@link Person#getAge()} is not null, "
            + "replaces it by applying",
        "   * {@code mapper} to it and using the result.",
        "   *",
        "   * @return this {@code Builder} object",
        "   * @throws NullPointerException if {@code mapper} is null",
        "   */",
        "  public Person.Builder mapAge(UnaryOperator<Integer> mapper) {",
        "    Objects.requireNonNull(mapper);",
        "    Integer age = getAge();",
        "    if (age != null) {",
        "      setAge(mapper.apply(age));",
        "    }",
        "    return (Person.Builder) this;",
        "  }",
        "",
        "  /** Returns the value that will be returned by {@link Person#getAge()}. */",
        "  @Nullable",
        "  public Integer getAge() {",
        "    return age;",
        "  }",
        "",
        "  /** Sets all property values using the given {@code Person} as a template. */",
        "  public Person.Builder mergeFrom(Person value) {",
        "    Person_Builder _defaults = new Person.Builder();",
        "    if (!Objects.equals(value.getName(), _defaults.getName())) {",
        "      setName(value.getName());",
        "    }",
        "    if (!Objects.equals(value.getAge(), _defaults.getAge())) {",
        "      setAge(value.getAge());",
        "    }",
        "    return (Person.Builder) this;",
        "  }",
        "",
        "  /**",
        "   * Copies values from the given {@code Builder}. "
            + "Does not affect any properties not set on the",
        "   * input.",
        "   */",
        "  public Person.Builder mergeFrom(Person.Builder template) {",
        "    Person_Builder _defaults = new Person.Builder();",
        "    if (!Objects.equals(template.getName(), _defaults.getName())) {",
        "      setName(template.getName());",
        "    }",
        "    if (!Objects.equals(template.getAge(), _defaults.getAge())) {",
        "      setAge(template.getAge());",
        "    }",
        "    return (Person.Builder) this;",
        "  }",
        "",
        "  /** Resets the state of this builder. */",
        "  public Person.Builder clear() {",
        "    Person_Builder _defaults = new Person.Builder();",
        "    name = _defaults.name;",
        "    age = _defaults.age;",
        "    return (Person.Builder) this;",
        "  }",
        "",
        "  /** Returns a newly-created {@link Person} based on the contents of the "
            + "{@code Builder}. */",
        "  public Person build() {",
        "    return new Person_Builder.Value(this);",
        "  }",
        "",
        "  /**",
        "   * Returns a newly-created partial {@link Person} for use in unit tests. "
            + "State checking will not",
        "   * be performed.",
        "   *",
        "   * <p>Partials should only ever be used in tests. "
            + "They permit writing robust test cases that won't",
        "   * fail if this type gains more application-level constraints "
            + "(e.g. new required fields) in",
        "   * future. If you require partially complete values in production code, "
            + "consider using a Builder.",
        "   */",
        "  @VisibleForTesting()",
        "  public Person buildPartial() {",
        "    return new Person_Builder.Partial(this);",
        "  }",
        "",
        "  private static final class Value extends Person {",
        "    @Nullable private final String name;",
        "    @Nullable private final Integer age;",
        "",
        "    private Value(Person_Builder builder) {",
        "      this.name = builder.name;",
        "      this.age = builder.age;",
        "    }",
        "",
        "    @Override",
        "    @Nullable",
        "    public String getName() {",
        "      return name;",
        "    }",
        "",
        "    @Override",
        "    @Nullable",
        "    public Integer getAge() {",
        "      return age;",
        "    }",
        "",
        "    @Override",
        "    public boolean equals(Object obj) {",
        "      if (!(obj instanceof Person_Builder.Value)) {",
        "        return false;",
        "      }",
        "      Person_Builder.Value other = (Person_Builder.Value) obj;",
        "      return Objects.equals(name, other.name) && Objects.equals(age, other.age);",
        "    }",
        "",
        "    @Override",
        "    public int hashCode() {",
        "      return Objects.hash(name, age);",
        "    }",
        "",
        "    @Override",
        "    public String toString() {",
        "      StringBuilder result = new StringBuilder(\"Person{\");",
        "      String separator = \"\";",
        "      if (name != null) {",
        "        result.append(\"name=\").append(name);",
        "        separator = \", \";",
        "      }",
        "      if (age != null) {",
        "        result.append(separator).append(\"age=\").append(age);",
        "      }",
        "      return result.append(\"}\").toString();",
        "    }",
        "  }",
        "",
        "  private static final class Partial extends Person {",
        "    @Nullable private final String name;",
        "    @Nullable private final Integer age;",
        "",
        "    Partial(Person_Builder builder) {",
        "      this.name = builder.name;",
        "      this.age = builder.age;",
        "    }",
        "",
        "    @Override",
        "    @Nullable",
        "    public String getName() {",
        "      return name;",
        "    }",
        "",
        "    @Override",
        "    @Nullable",
        "    public Integer getAge() {",
        "      return age;",
        "    }",
        "",
        "    @Override",
        "    public boolean equals(Object obj) {",
        "      if (!(obj instanceof Person_Builder.Partial)) {",
        "        return false;",
        "      }",
        "      Person_Builder.Partial other = (Person_Builder.Partial) obj;",
        "      return Objects.equals(name, other.name) && Objects.equals(age, other.age);",
        "    }",
        "",
        "    @Override",
        "    public int hashCode() {",
        "      return Objects.hash(name, age);",
        "    }",
        "",
        "    @Override",
        "    public String toString() {",
        "      StringBuilder result = new StringBuilder(\"partial Person{\");",
        "      String separator = \"\";",
        "      if (name != null) {",
        "        result.append(\"name=\").append(name);",
        "        separator = \", \";",
        "      }",
        "      if (age != null) {",
        "        result.append(separator).append(\"age=\").append(age);",
        "      }",
        "      return result.append(\"}\").toString();",
        "    }",
        "  }",
        "}\n").collect(joining("\n")));
  }

  @Test
  public void testPrefixless() {
    String source = generateSource(metadata(false), GuavaLibrary.AVAILABLE);
    assertThat(source).isEqualTo(Stream.of(
        "/** Auto-generated superclass of {@link Person.Builder}, "
            + "derived from the API of {@link Person}. */",
        "abstract class Person_Builder {",
        "",
        "  /** Creates a new builder using {@code value} as a template. */",
        "  public static Person.Builder from(Person value) {",
        "    return new Person.Builder().mergeFrom(value);",
        "  }",
        "",
        "  @Nullable private String name = null;",
        "  @Nullable private Integer age = null;",
        "",
        "  /**",
        "   * Sets the value to be returned by {@link Person#name()}.",
        "   *",
        "   * @return this {@code Builder} object",
        "   */",
        "  public Person.Builder name(@Nullable String name) {",
        "    this.name = name;",
        "    return (Person.Builder) this;",
        "  }",
        "",
        "  /**",
        "   * If the value to be returned by {@link Person#name()} is not null, "
            + "replaces it by applying",
        "   * {@code mapper} to it and using the result.",
        "   *",
        "   * @return this {@code Builder} object",
        "   * @throws NullPointerException if {@code mapper} is null",
        "   */",
        "  public Person.Builder mapName(UnaryOperator<String> mapper) {",
        "    Objects.requireNonNull(mapper);",
        "    String name = name();",
        "    if (name != null) {",
        "      name(mapper.apply(name));",
        "    }",
        "    return (Person.Builder) this;",
        "  }",
        "",
        "  /** Returns the value that will be returned by {@link Person#name()}. */",
        "  @Nullable",
        "  public String name() {",
        "    return name;",
        "  }",
        "",
        "  /**",
        "   * Sets the value to be returned by {@link Person#age()}.",
        "   *",
        "   * @return this {@code Builder} object",
        "   */",
        "  public Person.Builder age(@Nullable Integer age) {",
        "    this.age = age;",
        "    return (Person.Builder) this;",
        "  }",
        "",
        "  /**",
        "   * If the value to be returned by {@link Person#age()} is not null, "
            + "replaces it by applying {@code",
        "   * mapper} to it and using the result.",
        "   *",
        "   * @return this {@code Builder} object",
        "   * @throws NullPointerException if {@code mapper} is null",
        "   */",
        "  public Person.Builder mapAge(UnaryOperator<Integer> mapper) {",
        "    Objects.requireNonNull(mapper);",
        "    Integer age = age();",
        "    if (age != null) {",
        "      age(mapper.apply(age));",
        "    }",
        "    return (Person.Builder) this;",
        "  }",
        "",
        "  /** Returns the value that will be returned by {@link Person#age()}. */",
        "  @Nullable",
        "  public Integer age() {",
        "    return age;",
        "  }",
        "",
        "  /** Sets all property values using the given {@code Person} as a template. */",
        "  public Person.Builder mergeFrom(Person value) {",
        "    Person_Builder _defaults = new Person.Builder();",
        "    if (!Objects.equals(value.name(), _defaults.name())) {",
        "      name(value.name());",
        "    }",
        "    if (!Objects.equals(value.age(), _defaults.age())) {",
        "      age(value.age());",
        "    }",
        "    return (Person.Builder) this;",
        "  }",
        "",
        "  /**",
        "   * Copies values from the given {@code Builder}. "
            + "Does not affect any properties not set on the",
        "   * input.",
        "   */",
        "  public Person.Builder mergeFrom(Person.Builder template) {",
        "    Person_Builder _defaults = new Person.Builder();",
        "    if (!Objects.equals(template.name(), _defaults.name())) {",
        "      name(template.name());",
        "    }",
        "    if (!Objects.equals(template.age(), _defaults.age())) {",
        "      age(template.age());",
        "    }",
        "    return (Person.Builder) this;",
        "  }",
        "",
        "  /** Resets the state of this builder. */",
        "  public Person.Builder clear() {",
        "    Person_Builder _defaults = new Person.Builder();",
        "    name = _defaults.name;",
        "    age = _defaults.age;",
        "    return (Person.Builder) this;",
        "  }",
        "",
        "  /** Returns a newly-created {@link Person} based on the contents of the "
            + "{@code Builder}. */",
        "  public Person build() {",
        "    return new Person_Builder.Value(this);",
        "  }",
        "",
        "  /**",
        "   * Returns a newly-created partial {@link Person} for use in unit tests. "
            + "State checking will not",
        "   * be performed.",
        "   *",
        "   * <p>Partials should only ever be used in tests. "
            + "They permit writing robust test cases that won't",
        "   * fail if this type gains more application-level constraints "
            + "(e.g. new required fields) in",
        "   * future. If you require partially complete values in production code, "
            + "consider using a Builder.",
        "   */",
        "  @VisibleForTesting()",
        "  public Person buildPartial() {",
        "    return new Person_Builder.Partial(this);",
        "  }",
        "",
        "  private static final class Value extends Person {",
        "    @Nullable private final String name;",
        "    @Nullable private final Integer age;",
        "",
        "    private Value(Person_Builder builder) {",
        "      this.name = builder.name;",
        "      this.age = builder.age;",
        "    }",
        "",
        "    @Override",
        "    @Nullable",
        "    public String name() {",
        "      return name;",
        "    }",
        "",
        "    @Override",
        "    @Nullable",
        "    public Integer age() {",
        "      return age;",
        "    }",
        "",
        "    @Override",
        "    public boolean equals(Object obj) {",
        "      if (!(obj instanceof Person_Builder.Value)) {",
        "        return false;",
        "      }",
        "      Person_Builder.Value other = (Person_Builder.Value) obj;",
        "      return Objects.equals(name, other.name) && Objects.equals(age, other.age);",
        "    }",
        "",
        "    @Override",
        "    public int hashCode() {",
        "      return Objects.hash(name, age);",
        "    }",
        "",
        "    @Override",
        "    public String toString() {",
        "      StringBuilder result = new StringBuilder(\"Person{\");",
        "      String separator = \"\";",
        "      if (name != null) {",
        "        result.append(\"name=\").append(name);",
        "        separator = \", \";",
        "      }",
        "      if (age != null) {",
        "        result.append(separator).append(\"age=\").append(age);",
        "      }",
        "      return result.append(\"}\").toString();",
        "    }",
        "  }",
        "",
        "  private static final class Partial extends Person {",
        "    @Nullable private final String name;",
        "    @Nullable private final Integer age;",
        "",
        "    Partial(Person_Builder builder) {",
        "      this.name = builder.name;",
        "      this.age = builder.age;",
        "    }",
        "",
        "    @Override",
        "    @Nullable",
        "    public String name() {",
        "      return name;",
        "    }",
        "",
        "    @Override",
        "    @Nullable",
        "    public Integer age() {",
        "      return age;",
        "    }",
        "",
        "    @Override",
        "    public boolean equals(Object obj) {",
        "      if (!(obj instanceof Person_Builder.Partial)) {",
        "        return false;",
        "      }",
        "      Person_Builder.Partial other = (Person_Builder.Partial) obj;",
        "      return Objects.equals(name, other.name) && Objects.equals(age, other.age);",
        "    }",
        "",
        "    @Override",
        "    public int hashCode() {",
        "      return Objects.hash(name, age);",
        "    }",
        "",
        "    @Override",
        "    public String toString() {",
        "      StringBuilder result = new StringBuilder(\"partial Person{\");",
        "      String separator = \"\";",
        "      if (name != null) {",
        "        result.append(\"name=\").append(name);",
        "        separator = \", \";",
        "      }",
        "      if (age != null) {",
        "        result.append(separator).append(\"age=\").append(age);",
        "      }",
        "      return result.append(\"}\").toString();",
        "    }",
        "  }",
        "}\n").collect(joining("\n")));
  }

  private static String generateSource(Metadata metadata, Feature<?>... features) {
    SourceBuilder sourceBuilder = SourceStringBuilder.simple(features);
    new CodeGenerator().writeBuilderSource(sourceBuilder, metadata);
    return CompilationUnitBuilder.formatSource(sourceBuilder.toString());
  }

  private static Metadata metadata(boolean bean) {
    ClassElementImpl nullable = newTopLevelClass("javax.annotation.Nullable").asElement();
    QualifiedName person = QualifiedName.of("com.example", "Person");
    QualifiedName generatedBuilder = QualifiedName.of("com.example", "Person_Builder");
    Property name = new Property.Builder()
        .setAllCapsName("NAME")
        .setBoxedType(STRING)
        .setCapitalizedName("Name")
        .setFullyCheckedCast(true)
        .setGetterName(bean ? "getName" : "name")
        .setName("name")
        .setType(STRING)
        .setUsingBeanConvention(bean)
        .build();
    Property age = new Property.Builder()
        .setAllCapsName("AGE")
        .setBoxedType(INTEGER)
        .setCapitalizedName("Age")
        .setFullyCheckedCast(true)
        .setGetterName(bean ? "getAge" : "age")
        .setName("age")
        .setType(INTEGER)
        .setUsingBeanConvention(bean)
        .build();
    Metadata metadata = new Metadata.Builder()
        .setBuilder(person.nestedType("Builder").withParameters())
        .setExtensible(true)
        .setBuilderFactory(BuilderFactory.NO_ARGS_CONSTRUCTOR)
        .setBuilderSerializable(false)
        .setGeneratedBuilder(generatedBuilder.withParameters())
        .setInterfaceType(false)
        .setPartialType(generatedBuilder.nestedType("Partial").withParameters())
        .addProperties(name, age)
        .setPropertyEnum(generatedBuilder.nestedType("Property").withParameters())
        .setType(person.withParameters())
        .setValueType(generatedBuilder.nestedType("Value").withParameters())
        .build();
    return metadata.toBuilder()
        .clearProperties()
        .addProperties(name.toBuilder()
            .setCodeGenerator(new NullableProperty(
                metadata, name, ImmutableSet.of(nullable), unaryOperator(STRING)))
            .build())
        .addProperties(age.toBuilder()
            .setCodeGenerator(new NullableProperty(
                metadata, age, ImmutableSet.of(nullable), unaryOperator(INTEGER)))
            .build())
        .build();
  }
}<|MERGE_RESOLUTION|>--- conflicted
+++ resolved
@@ -20,10 +20,7 @@
 import static org.inferred.freebuilder.processor.util.ClassTypeImpl.INTEGER;
 import static org.inferred.freebuilder.processor.util.ClassTypeImpl.STRING;
 import static org.inferred.freebuilder.processor.util.ClassTypeImpl.newTopLevelClass;
-<<<<<<< HEAD
-=======
 import static org.inferred.freebuilder.processor.util.FunctionalType.unaryOperator;
->>>>>>> 178721b7
 
 import com.google.common.collect.ImmutableSet;
 
@@ -47,11 +44,7 @@
   @Test
   public void testJ8() {
     String source = generateSource(metadata(true), GuavaLibrary.AVAILABLE);
-<<<<<<< HEAD
-    assertThat(source).isEqualTo(Joiner.on('\n').join(
-=======
     assertThat(source).isEqualTo(Stream.of(
->>>>>>> 178721b7
         "/** Auto-generated superclass of {@link Person.Builder}, "
             + "derived from the API of {@link Person}. */",
         "abstract class Person_Builder {",
