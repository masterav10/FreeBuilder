/*
 * Copyright 2015 Google Inc. All rights reserved.
 *
 * Licensed under the Apache License, Version 2.0 (the "License");
 * you may not use this file except in compliance with the License.
 * You may obtain a copy of the License at
 *
 * http://www.apache.org/licenses/LICENSE-2.0
 *
 * Unless required by applicable law or agreed to in writing, software
 * distributed under the License is distributed on an "AS IS" BASIS,
 * WITHOUT WARRANTIES OR CONDITIONS OF ANY KIND, either express or implied.
 * See the License for the specific language governing permissions and
 * limitations under the License.
 */
package org.inferred.freebuilder.processor;

<<<<<<< HEAD
import static com.google.common.truth.Truth.assertThat;
import static java.util.stream.Collectors.joining;
import static org.inferred.freebuilder.processor.util.FunctionalType.unaryOperator;
import static org.inferred.freebuilder.processor.util.TypeParameterElementImpl.newTypeParameterElement;

import com.google.googlejavaformat.java.Formatter;
import com.google.googlejavaformat.java.FormatterException;
=======
import static org.inferred.freebuilder.processor.GeneratedTypeSubject.assertThat;
import static org.inferred.freebuilder.processor.util.FunctionalType.unaryOperator;
import static org.inferred.freebuilder.processor.util.TypeParameterElementImpl.newTypeParameterElement;

import com.google.common.collect.ImmutableMap;
>>>>>>> 185606be

import org.inferred.freebuilder.processor.util.QualifiedName;
import org.inferred.freebuilder.processor.util.TypeParameterElementImpl;
import org.inferred.freebuilder.processor.util.feature.GuavaLibrary;
import org.junit.Test;
import org.junit.runner.RunWith;
import org.junit.runners.JUnit4;

import java.util.stream.Stream;

@RunWith(JUnit4.class)
public class GenericTypeSourceTest {

  @Test
  public void testJ8() {
<<<<<<< HEAD
    Metadata metadata = createMetadata();

    String source = generateSource(metadata, GuavaLibrary.AVAILABLE);
    assertThat(source).isEqualTo(Stream.of(
=======
    assertThat(builder()).given(GuavaLibrary.AVAILABLE).generates(
>>>>>>> 185606be
        "/** Auto-generated superclass of {@link Person.Builder}, "
            + "derived from the API of {@link Person}. */",
        "abstract class Person_Builder<A, B> {",
        "",
        "  /** Creates a new builder using {@code value} as a template. */",
        "  public static <A, B> Person.Builder<A, B> from(Person<A, B> value) {",
        "    return new Person.Builder<A, B>().mergeFrom(value);",
        "  }",
        "",
        "  private enum Property {",
        "    NAME(\"name\"),",
        "    AGE(\"age\"),",
        "    ;",
        "",
        "    private final String name;",
        "",
        "    private Property(String name) {",
        "      this.name = name;",
        "    }",
        "",
        "    @Override",
        "    public String toString() {",
        "      return name;",
        "    }",
        "  }",
        "",
        "  private A name;",
        "  private B age;",
        "  private final EnumSet<Person_Builder.Property> _unsetProperties =",
        "      EnumSet.allOf(Person_Builder.Property.class);",
        "",
        "  /**",
        "   * Sets the value to be returned by {@link Person#getName()}.",
        "   *",
        "   * @return this {@code Builder} object",
        "   * @throws NullPointerException if {@code name} is null",
        "   */",
        "  public Person.Builder<A, B> setName(A name) {",
        "    this.name = Objects.requireNonNull(name);",
        "    _unsetProperties.remove(Person_Builder.Property.NAME);",
        "    return (Person.Builder<A, B>) this;",
        "  }",
        "",
        "  /**",
        "   * Replaces the value to be returned by {@link Person#getName()} "
            + "by applying {@code mapper} to it",
        "   * and using the result.",
        "   *",
        "   * @return this {@code Builder} object",
        "   * @throws NullPointerException if {@code mapper} is null or returns null",
        "   * @throws IllegalStateException if the field has not been set",
        "   */",
        "  public Person.Builder<A, B> mapName(UnaryOperator<A> mapper) {",
        "    Objects.requireNonNull(mapper);",
        "    return setName(mapper.apply(getName()));",
        "  }",
        "",
        "  /**",
        "   * Returns the value that will be returned by {@link Person#getName()}.",
        "   *",
        "   * @throws IllegalStateException if the field has not been set",
        "   */",
        "  public A getName() {",
        "    Preconditions.checkState(",
        "        !_unsetProperties.contains(Person_Builder.Property.NAME), \"name not set\");",
        "    return name;",
        "  }",
        "",
        "  /**",
        "   * Sets the value to be returned by {@link Person#getAge()}.",
        "   *",
        "   * @return this {@code Builder} object",
        "   * @throws NullPointerException if {@code age} is null",
        "   */",
        "  public Person.Builder<A, B> setAge(B age) {",
        "    this.age = Objects.requireNonNull(age);",
        "    _unsetProperties.remove(Person_Builder.Property.AGE);",
        "    return (Person.Builder<A, B>) this;",
        "  }",
        "",
        "  /**",
        "   * Replaces the value to be returned by {@link Person#getAge()} "
            + "by applying {@code mapper} to it",
        "   * and using the result.",
        "   *",
        "   * @return this {@code Builder} object",
        "   * @throws NullPointerException if {@code mapper} is null or returns null",
        "   * @throws IllegalStateException if the field has not been set",
        "   */",
        "  public Person.Builder<A, B> mapAge(UnaryOperator<B> mapper) {",
        "    Objects.requireNonNull(mapper);",
        "    return setAge(mapper.apply(getAge()));",
        "  }",
        "",
        "  /**",
        "   * Returns the value that will be returned by {@link Person#getAge()}.",
        "   *",
        "   * @throws IllegalStateException if the field has not been set",
        "   */",
        "  public B getAge() {",
        "    Preconditions.checkState(",
        "        !_unsetProperties.contains(Person_Builder.Property.AGE), \"age not set\");",
        "    return age;",
        "  }",
        "",
        "  /** Sets all property values using the given {@code Person} as a template. */",
        "  public Person.Builder<A, B> mergeFrom(Person<A, B> value) {",
        "    Person_Builder<A, B> _defaults = new Person.Builder<>();",
        "    if (_defaults._unsetProperties.contains(Person_Builder.Property.NAME)",
        "        || !Objects.equals(value.getName(), _defaults.getName())) {",
        "      setName(value.getName());",
        "    }",
        "    if (_defaults._unsetProperties.contains(Person_Builder.Property.AGE)",
        "        || !Objects.equals(value.getAge(), _defaults.getAge())) {",
        "      setAge(value.getAge());",
        "    }",
        "    return (Person.Builder<A, B>) this;",
        "  }",
        "",
        "  /**",
        "   * Copies values from the given {@code Builder}. "
            + "Does not affect any properties not set on the",
        "   * input.",
        "   */",
        "  public Person.Builder<A, B> mergeFrom(Person.Builder<A, B> template) {",
        "    // Upcast to access private fields; otherwise, oddly, we get an access violation.",
        "    Person_Builder<A, B> base = template;",
        "    Person_Builder<A, B> _defaults = new Person.Builder<>();",
        "    if (!base._unsetProperties.contains(Person_Builder.Property.NAME)",
        "        && (_defaults._unsetProperties.contains(Person_Builder.Property.NAME)",
        "            || !Objects.equals(template.getName(), _defaults.getName()))) {",
        "      setName(template.getName());",
        "    }",
        "    if (!base._unsetProperties.contains(Person_Builder.Property.AGE)",
        "        && (_defaults._unsetProperties.contains(Person_Builder.Property.AGE)",
        "            || !Objects.equals(template.getAge(), _defaults.getAge()))) {",
        "      setAge(template.getAge());",
        "    }",
        "    return (Person.Builder<A, B>) this;",
        "  }",
        "",
        "  /** Resets the state of this builder. */",
        "  public Person.Builder<A, B> clear() {",
        "    Person_Builder<A, B> _defaults = new Person.Builder<>();",
        "    name = _defaults.name;",
        "    age = _defaults.age;",
        "    _unsetProperties.clear();",
        "    _unsetProperties.addAll(_defaults._unsetProperties);",
        "    return (Person.Builder<A, B>) this;",
        "  }",
        "",
        "  /**",
        "   * Returns a newly-created {@link Person} based on the contents of the {@code Builder}.",
        "   *",
        "   * @throws IllegalStateException if any field has not been set",
        "   */",
        "  public Person<A, B> build() {",
        "    Preconditions.checkState(_unsetProperties.isEmpty(),"
            + " \"Not set: %s\", _unsetProperties);",
        "    return new Person_Builder.Value<>(this);",
        "  }",
        "",
        "  /**",
        "   * Returns a newly-created partial {@link Person} for use in unit tests. "
            + "State checking will not",
        "   * be performed. Unset properties will throw an {@link UnsupportedOperationException} "
            + "when",
        "   * accessed via the partial object.",
        "   *",
        "   * <p>Partials should only ever be used in tests. "
            + "They permit writing robust test cases that won't",
        "   * fail if this type gains more application-level constraints "
            + "(e.g. new required fields) in",
        "   * future. If you require partially complete values in production code, "
            + "consider using a Builder.",
        "   */",
        "  @VisibleForTesting()",
        "  public Person<A, B> buildPartial() {",
        "    return new Person_Builder.Partial<>(this);",
        "  }",
        "",
        "  private static final class Value<A, B> extends Person<A, B> {",
        "    private final A name;",
        "    private final B age;",
        "",
        "    private Value(Person_Builder<A, B> builder) {",
        "      this.name = builder.name;",
        "      this.age = builder.age;",
        "    }",
        "",
        "    @Override",
        "    public A getName() {",
        "      return name;",
        "    }",
        "",
        "    @Override",
        "    public B getAge() {",
        "      return age;",
        "    }",
        "",
        "    @Override",
        "    public boolean equals(Object obj) {",
        "      if (!(obj instanceof Person_Builder.Value)) {",
        "        return false;",
        "      }",
        "      Person_Builder.Value<?, ?> other = (Person_Builder.Value<?, ?>) obj;",
        "      return Objects.equals(name, other.name) && Objects.equals(age, other.age);",
        "    }",
        "",
        "    @Override",
        "    public int hashCode() {",
        "      return Objects.hash(name, age);",
        "    }",
        "",
        "    @Override",
        "    public String toString() {",
        "      return \"Person{name=\" + name + \", age=\" + age + \"}\";",
        "    }",
        "  }",
        "",
        "  private static final class Partial<A, B> extends Person<A, B> {",
        "    private final A name;",
        "    private final B age;",
        "    private final EnumSet<Person_Builder.Property> _unsetProperties;",
        "",
        "    Partial(Person_Builder<A, B> builder) {",
        "      this.name = builder.name;",
        "      this.age = builder.age;",
        "      this._unsetProperties = builder._unsetProperties.clone();",
        "    }",
        "",
        "    @Override",
        "    public A getName() {",
        "      if (_unsetProperties.contains(Person_Builder.Property.NAME)) {",
        "        throw new UnsupportedOperationException(\"name not set\");",
        "      }",
        "      return name;",
        "    }",
        "",
        "    @Override",
        "    public B getAge() {",
        "      if (_unsetProperties.contains(Person_Builder.Property.AGE)) {",
        "        throw new UnsupportedOperationException(\"age not set\");",
        "      }",
        "      return age;",
        "    }",
        "",
        "    @Override",
        "    public boolean equals(Object obj) {",
        "      if (!(obj instanceof Person_Builder.Partial)) {",
        "        return false;",
        "      }",
        "      Person_Builder.Partial<?, ?> other = (Person_Builder.Partial<?, ?>) obj;",
        "      return Objects.equals(name, other.name)",
        "          && Objects.equals(age, other.age)",
        "          && Objects.equals(_unsetProperties, other._unsetProperties);",
        "    }",
        "",
        "    @Override",
        "    public int hashCode() {",
        "      return Objects.hash(name, age, _unsetProperties);",
        "    }",
        "",
        "    @Override",
        "    public String toString() {",
        "      StringBuilder result = new StringBuilder(\"partial Person{\");",
        "      String separator = \"\";",
        "      if (!_unsetProperties.contains(Person_Builder.Property.NAME)) {",
        "        result.append(\"name=\").append(name);",
        "        separator = \", \";",
        "      }",
        "      if (!_unsetProperties.contains(Person_Builder.Property.AGE)) {",
        "        result.append(separator).append(\"age=\").append(age);",
        "      }",
        "      return result.append(\"}\").toString();",
        "    }",
        "  }",
<<<<<<< HEAD
        "}\n").collect(joining("\n")));
=======
        "}");
>>>>>>> 185606be
  }

  private static GeneratedBuilder builder() {
    QualifiedName person = QualifiedName.of("com.example", "Person");
    QualifiedName generatedBuilder = QualifiedName.of("com.example", "Person_Builder");
    TypeParameterElementImpl paramA = newTypeParameterElement("A");
    TypeParameterElementImpl paramB = newTypeParameterElement("B");

    Datatype datatype = new Datatype.Builder()
        .setBuilder(person.nestedType("Builder").withParameters("A", "B"))
        .setExtensible(true)
        .setBuilderFactory(BuilderFactory.NO_ARGS_CONSTRUCTOR)
        .setBuilderSerializable(false)
        .setGeneratedBuilder(generatedBuilder.withParameters(paramA, paramB))
        .setInterfaceType(false)
        .setPartialType(generatedBuilder.nestedType("Partial").withParameters(paramA, paramB))
        .setPropertyEnum(generatedBuilder.nestedType("Property").withParameters())
        .setType(person.withParameters(paramA, paramB))
        .setValueType(generatedBuilder.nestedType("Value").withParameters(paramA, paramB))
        .build();
    Property name = new Property.Builder()
        .setAllCapsName("NAME")
        .setCapitalizedName("Name")
        .setFullyCheckedCast(true)
        .setGetterName("getName")
        .setName("name")
        .setType(paramA.asType())
        .setUsingBeanConvention(true)
        .build();
    Property age = new Property.Builder()
        .setAllCapsName("AGE")
        .setCapitalizedName("Age")
        .setFullyCheckedCast(true)
        .setGetterName("getAge")
        .setName("age")
        .setType(paramB.asType())
        .setUsingBeanConvention(true)
        .build();

    return new GeneratedBuilder(datatype, ImmutableMap.of(
        name, new DefaultProperty(datatype, name, false, unaryOperator(paramA.asType())),
        age, new DefaultProperty(datatype, age, false, unaryOperator(paramB.asType()))));
  }
}<|MERGE_RESOLUTION|>--- conflicted
+++ resolved
@@ -15,21 +15,11 @@
  */
 package org.inferred.freebuilder.processor;
 
-<<<<<<< HEAD
-import static com.google.common.truth.Truth.assertThat;
-import static java.util.stream.Collectors.joining;
-import static org.inferred.freebuilder.processor.util.FunctionalType.unaryOperator;
-import static org.inferred.freebuilder.processor.util.TypeParameterElementImpl.newTypeParameterElement;
-
-import com.google.googlejavaformat.java.Formatter;
-import com.google.googlejavaformat.java.FormatterException;
-=======
 import static org.inferred.freebuilder.processor.GeneratedTypeSubject.assertThat;
 import static org.inferred.freebuilder.processor.util.FunctionalType.unaryOperator;
 import static org.inferred.freebuilder.processor.util.TypeParameterElementImpl.newTypeParameterElement;
 
 import com.google.common.collect.ImmutableMap;
->>>>>>> 185606be
 
 import org.inferred.freebuilder.processor.util.QualifiedName;
 import org.inferred.freebuilder.processor.util.TypeParameterElementImpl;
@@ -38,21 +28,12 @@
 import org.junit.runner.RunWith;
 import org.junit.runners.JUnit4;
 
-import java.util.stream.Stream;
-
 @RunWith(JUnit4.class)
 public class GenericTypeSourceTest {
 
   @Test
   public void testJ8() {
-<<<<<<< HEAD
-    Metadata metadata = createMetadata();
-
-    String source = generateSource(metadata, GuavaLibrary.AVAILABLE);
-    assertThat(source).isEqualTo(Stream.of(
-=======
     assertThat(builder()).given(GuavaLibrary.AVAILABLE).generates(
->>>>>>> 185606be
         "/** Auto-generated superclass of {@link Person.Builder}, "
             + "derived from the API of {@link Person}. */",
         "abstract class Person_Builder<A, B> {",
@@ -330,11 +311,7 @@
         "      return result.append(\"}\").toString();",
         "    }",
         "  }",
-<<<<<<< HEAD
-        "}\n").collect(joining("\n")));
-=======
         "}");
->>>>>>> 185606be
   }
 
   private static GeneratedBuilder builder() {
