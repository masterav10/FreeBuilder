--- conflicted
+++ resolved
@@ -28,11 +28,7 @@
   }
 
   private static Set<String> fieldsOn(Class<?> cls) {
-<<<<<<< HEAD
-    Set<String> generatedFields = new HashSet<>();
-=======
     Set<String> generatedFields = new HashSet<String>();
->>>>>>> 178721b7
     for (Field field : cls.getDeclaredFields()) {
       if (!Modifier.isStatic(field.getModifiers())) {
         generatedFields.add(field.getName());
