/*
 * Copyright 2014 Google Inc. All rights reserved.
 *
 * Licensed under the Apache License, Version 2.0 (the "License");
 * you may not use this file except in compliance with the License.
 * You may obtain a copy of the License at
 *
 * http://www.apache.org/licenses/LICENSE-2.0
 *
 * Unless required by applicable law or agreed to in writing, software
 * distributed under the License is distributed on an "AS IS" BASIS,
 * WITHOUT WARRANTIES OR CONDITIONS OF ANY KIND, either express or implied.
 * See the License for the specific language governing permissions and
 * limitations under the License.
 */
package org.inferred.freebuilder.processor;

import static com.google.common.base.Functions.toStringFunction;
import static com.google.common.base.Objects.equal;
import static com.google.common.base.Preconditions.checkState;
import static com.google.common.collect.Iterables.transform;
<<<<<<< HEAD
import static com.google.common.collect.Maps.newLinkedHashMap;
=======
>>>>>>> 185606be
import static javax.lang.model.element.ElementKind.INTERFACE;
import static javax.lang.model.util.ElementFilter.constructorsIn;
import static javax.lang.model.util.ElementFilter.typesIn;
import static javax.tools.Diagnostic.Kind.ERROR;
import static javax.tools.Diagnostic.Kind.NOTE;
import static org.inferred.freebuilder.processor.GwtSupport.gwtMetadata;
import static org.inferred.freebuilder.processor.naming.NamingConventions.determineNamingConvention;
import static org.inferred.freebuilder.processor.util.MethodFinder.methodsOn;
import static org.inferred.freebuilder.processor.util.ModelUtils.asElement;
import static org.inferred.freebuilder.processor.util.ModelUtils.getReturnType;
import static org.inferred.freebuilder.processor.util.ModelUtils.maybeAsTypeElement;
import static org.inferred.freebuilder.processor.util.ModelUtils.maybeType;

import com.google.common.collect.ImmutableList;
import com.google.common.collect.ImmutableMap;
import com.google.common.collect.ImmutableSet;
import com.google.common.collect.Sets;

import org.inferred.freebuilder.processor.Datatype.StandardMethod;
import org.inferred.freebuilder.processor.Datatype.UnderrideLevel;
import org.inferred.freebuilder.processor.PropertyCodeGenerator.Config;
import org.inferred.freebuilder.processor.naming.NamingConvention;
import org.inferred.freebuilder.processor.util.ModelUtils;
import org.inferred.freebuilder.processor.util.ParameterizedType;
import org.inferred.freebuilder.processor.util.QualifiedName;

import java.io.Serializable;
import java.util.Collection;
import java.util.LinkedHashMap;
import java.util.List;
import java.util.Map;
import java.util.Optional;
import java.util.Set;
import java.util.function.Predicate;

import javax.annotation.processing.Messager;
import javax.lang.model.element.AnnotationMirror;
import javax.lang.model.element.Element;
import javax.lang.model.element.ExecutableElement;
import javax.lang.model.element.Modifier;
import javax.lang.model.element.Name;
import javax.lang.model.element.PackageElement;
import javax.lang.model.element.TypeElement;
import javax.lang.model.element.TypeParameterElement;
import javax.lang.model.type.ArrayType;
import javax.lang.model.type.DeclaredType;
import javax.lang.model.type.ErrorType;
import javax.lang.model.type.PrimitiveType;
import javax.lang.model.type.TypeMirror;
import javax.lang.model.type.WildcardType;
import javax.lang.model.util.Elements;
import javax.lang.model.util.SimpleTypeVisitor6;
import javax.lang.model.util.Types;

/**
 * Analyses a {@link org.inferred.freebuilder.FreeBuilder FreeBuilder} datatype type, returning
 * a {@link GeneratedType} for a Builder superclass derived from its API.
 *
 * <p>Any deviations from the FreeBuilder spec in the user's class will result in errors being
 * issued, but unless code generation is totally impossible, a type will still be returned.
 * This allows the user to extend an existing type without worrying that a mistake will cause
 * compiler errors in all dependent code&mdash;which would make it very hard to find the real
 * error.
 */
class Analyser {

  /**
   * Thrown when a FreeBuilder type cannot have a Builder type generated, for instance if
   * it is private.
   */
  public static class CannotGenerateCodeException extends Exception { }

  /**
   * Factories of {@link PropertyCodeGenerator} instances. Note: order is important; the default
   * factory should always be last.
   */
  private static final List<PropertyCodeGenerator.Factory> PROPERTY_FACTORIES = ImmutableList.of(
      new NullableProperty.Factory(), // Must be first, as no other factory supports nulls
      new ListProperty.Factory(),
      new SetProperty.Factory(),
      new SortedSetProperty.Factory(),
      new MapProperty.Factory(),
      new MultisetProperty.Factory(),
      new ListMultimapProperty.Factory(),
      new SetMultimapProperty.Factory(),
      new PrimitiveOptionalProperty.Factory(),
      new OptionalProperty.Factory(),
      new BuildableProperty.Factory(),
      new DefaultProperty.Factory()); // Must be last, as it will always return a CodeGenerator

  private static final String BUILDER_SIMPLE_NAME_TEMPLATE = "%s_Builder";
  private static final String USER_BUILDER_NAME = "Builder";

  private final Elements elements;
  private final Messager messager;
  private final MethodIntrospector methodIntrospector;
  private final Types types;

  Analyser(
      Elements elements, Messager messager, MethodIntrospector methodIntrospector, Types types) {
    this.elements = elements;
    this.messager = messager;
    this.methodIntrospector = methodIntrospector;
    this.types = types;
  }

  /**
   * Returns a Builder {@link GeneratedType} for {@code type}.
   *
   * @throws CannotGenerateCodeException if code cannot be generated, e.g. if the type is private
   */
  GeneratedType analyse(TypeElement type) throws CannotGenerateCodeException {
    PackageElement pkg = elements.getPackageOf(type);
    verifyType(type, pkg);
<<<<<<< HEAD
    ImmutableSet<ExecutableElement> methods = methodsOn(type, elements, errorType -> {
      throw new CannotGenerateCodeException();
    });
=======
>>>>>>> 185606be
    QualifiedName generatedBuilder = QualifiedName.of(
        pkg.getQualifiedName().toString(), generatedBuilderSimpleName(type));
    List<? extends TypeParameterElement> typeParameters = type.getTypeParameters();
    DeclaredType builder = tryFindBuilder(generatedBuilder, type).orElse(null);
    if (builder == null) {
      return new GeneratedStub(
        QualifiedName.of(type),
        generatedBuilder.withParameters(typeParameters));
    }

    ImmutableSet<ExecutableElement> methods = methodsOn(type, elements, errorType -> {
      throw new CannotGenerateCodeException();
    });
    Datatype.Builder constructionAndExtension = constructionAndExtension(builder);
    QualifiedName valueType = generatedBuilder.nestedType("Value");
    QualifiedName partialType = generatedBuilder.nestedType("Partial");
    QualifiedName propertyType = generatedBuilder.nestedType("Property");
    Datatype.Builder datatypeBuilder = new Datatype.Builder()
        .setType(QualifiedName.of(type).withParameters(typeParameters))
        .setInterfaceType(type.getKind().isInterface())
        .mergeFrom(constructionAndExtension)
        .setGeneratedBuilder(generatedBuilder.withParameters(typeParameters))
        .setValueType(valueType.withParameters(typeParameters))
        .setPartialType(partialType.withParameters(typeParameters))
        .setPropertyEnum(propertyType.withParameters())
        .addVisibleNestedTypes(valueType)
        .addVisibleNestedTypes(partialType)
        .addVisibleNestedTypes(propertyType)
        .addAllVisibleNestedTypes(visibleTypesIn(type))  // Because we inherit from type
        .putAllStandardMethodUnderrides(findUnderriddenMethods(methods))
        .setHasToBuilderMethod(hasToBuilderMethod(
            builder, constructionAndExtension.isExtensible(), methods))
        .setBuilderSerializable(shouldBuilderBeSerializable(builder))
        .setBuilder(ParameterizedType.from(builder));
    Datatype baseDatatype = datatypeBuilder.build();
    Map<Property, PropertyCodeGenerator> generatorsByProperty = pickPropertyGenerators(
        type, baseDatatype, builder, removeNonGetterMethods(builder, methods));
    datatypeBuilder.mergeFrom(gwtMetadata(type, baseDatatype, generatorsByProperty));
    return new GeneratedBuilder(datatypeBuilder.build(), generatorsByProperty);
  }

  private static Set<QualifiedName> visibleTypesIn(TypeElement type) {
    ImmutableSet.Builder<QualifiedName> visibleTypes = ImmutableSet.builder();
    for (TypeElement nestedType : typesIn(type.getEnclosedElements())) {
      visibleTypes.add(QualifiedName.of(nestedType));
    }
    visibleTypes.addAll(visibleTypesIn(maybeType(type.getEnclosingElement())));
    visibleTypes.addAll(visibleTypesIn(maybeAsTypeElement(type.getSuperclass())));
    return visibleTypes.build();
  }

  private static Set<QualifiedName> visibleTypesIn(Optional<TypeElement> type) {
    if (!type.isPresent()) {
      return ImmutableSet.of();
    } else {
      return visibleTypesIn(type.get());
    }
  }

  /** Basic sanity-checking to ensure we can fulfil the &#64;FreeBuilder contract for this type. */
  private void verifyType(TypeElement type, PackageElement pkg) throws CannotGenerateCodeException {
    if (pkg.isUnnamed()) {
      messager.printMessage(ERROR, "FreeBuilder does not support types in unnamed packages", type);
      throw new CannotGenerateCodeException();
    }
    switch (type.getNestingKind()) {
      case TOP_LEVEL:
        break;

      case MEMBER:
        if (!type.getModifiers().contains(Modifier.STATIC)) {
          messager.printMessage(
              ERROR,
              "Inner classes cannot be FreeBuilder types (did you forget the static keyword?)",
              type);
          throw new CannotGenerateCodeException();
        }

        if (type.getModifiers().contains(Modifier.PRIVATE)) {
          messager.printMessage(ERROR, "FreeBuilder types cannot be private", type);
          throw new CannotGenerateCodeException();
        }

        for (Element e = type.getEnclosingElement(); e != null; e = e.getEnclosingElement()) {
          if (e.getModifiers().contains(Modifier.PRIVATE)) {
            messager.printMessage(
                ERROR,
                "FreeBuilder types cannot be private, but enclosing type "
                    + e.getSimpleName() + " is inaccessible",
                type);
            throw new CannotGenerateCodeException();
          }
        }
        break;

      default:
        messager.printMessage(
            ERROR, "Only top-level or static nested types can be FreeBuilder types", type);
        throw new CannotGenerateCodeException();
    }
    switch (type.getKind()) {
      case ANNOTATION_TYPE:
        messager.printMessage(ERROR, "FreeBuilder does not support annotation types", type);
        throw new CannotGenerateCodeException();

      case CLASS:
        verifyTypeIsConstructible(type);
        break;

      case ENUM:
        messager.printMessage(ERROR, "FreeBuilder does not support enum types", type);
        throw new CannotGenerateCodeException();

      case INTERFACE:
        // Nothing extra needs to be checked on an interface
        break;

      default:
        throw new AssertionError("Unexpected element kind " + type.getKind());
    }
  }

  /** Issues an error if {@code type} does not have a package-visible no-args constructor. */
  private void verifyTypeIsConstructible(TypeElement type)
      throws CannotGenerateCodeException {
    List<ExecutableElement> constructors = constructorsIn(type.getEnclosedElements());
    if (constructors.isEmpty()) {
      return;
    }
    for (ExecutableElement constructor : constructors) {
      if (constructor.getParameters().isEmpty()) {
        if (constructor.getModifiers().contains(Modifier.PRIVATE)) {
          messager.printMessage(
              ERROR,
              "FreeBuilder types must have a package-visible no-args constructor",
              constructor);
          throw new CannotGenerateCodeException();
        }
        return;
      }
    }
    messager.printMessage(
        ERROR, "FreeBuilder types must have a package-visible no-args constructor", type);
    throw new CannotGenerateCodeException();
  }

  /** Find any standard methods the user has 'underridden' in their type. */
  private Map<StandardMethod, UnderrideLevel> findUnderriddenMethods(
      Iterable<ExecutableElement> methods) {
    Map<StandardMethod, ExecutableElement> standardMethods = new LinkedHashMap<>();
    for (ExecutableElement method : methods) {
      Optional<StandardMethod> standardMethod = maybeStandardMethod(method);
      if (standardMethod.isPresent() && isUnderride(method)) {
        standardMethods.put(standardMethod.get(), method);
      }
    }
    if (standardMethods.containsKey(StandardMethod.EQUALS)
        != standardMethods.containsKey(StandardMethod.HASH_CODE)) {
      ExecutableElement underriddenMethod = standardMethods.containsKey(StandardMethod.EQUALS)
          ? standardMethods.get(StandardMethod.EQUALS)
          : standardMethods.get(StandardMethod.HASH_CODE);
      messager.printMessage(ERROR,
          "hashCode and equals must be implemented together on FreeBuilder types",
          underriddenMethod);
    }
    ImmutableMap.Builder<StandardMethod, UnderrideLevel> result = ImmutableMap.builder();
    for (StandardMethod standardMethod : standardMethods.keySet()) {
      if (standardMethods.get(standardMethod).getModifiers().contains(Modifier.FINAL)) {
        result.put(standardMethod, UnderrideLevel.FINAL);
      } else {
        result.put(standardMethod, UnderrideLevel.OVERRIDEABLE);
      }
    }
    return result.build();
  }

  /** Find a toBuilder method, if the user has provided one. */
  private boolean hasToBuilderMethod(
      DeclaredType builder,
      boolean isExtensible,
      Iterable<ExecutableElement> methods) {
    for (ExecutableElement method : methods) {
      if (isToBuilderMethod(builder, method)) {
        if (!isExtensible) {
          messager.printMessage(ERROR,
              "No accessible no-args Builder constructor available to implement toBuilder",
              method);
        }
        return true;
      }
    }
    return false;
  }

  private boolean isToBuilderMethod(DeclaredType declaredType, ExecutableElement method) {
      return (method.getSimpleName().contentEquals("toBuilder")
          && method.getModifiers().contains(Modifier.ABSTRACT)
          && method.getParameters().isEmpty()
          && types.isSameType(method.getReturnType(), declaredType));
  }

  private Set<ExecutableElement> removeNonGetterMethods(
      DeclaredType builder, Iterable<ExecutableElement> methods) {
    ImmutableSet.Builder<ExecutableElement> nonUnderriddenMethods = ImmutableSet.builder();
    for (ExecutableElement method : methods) {
      boolean isAbstract = method.getModifiers().contains(Modifier.ABSTRACT);
      boolean isStandardMethod = maybeStandardMethod(method).isPresent();
      boolean isToBuilderMethod = isToBuilderMethod(builder, method);
      if (isAbstract && !isStandardMethod && !isToBuilderMethod) {
        nonUnderriddenMethods.add(method);
      }
    }
    return nonUnderriddenMethods.build();
  }

  private static boolean isUnderride(ExecutableElement method) {
    return !method.getModifiers().contains(Modifier.ABSTRACT);
  }

  /**
   * Looks for a nested type in {@code valueType} called Builder, and verifies it extends the
   * autogenerated {@code superclass}.
   *
   * <p>If the value type is generic, the builder type must match, and the returned DeclaredType
   * will be parameterized with the type variables from the <b>value type</b>, not the builder.
   * (This makes type checking massively easier.)
   *
   * <p>Issues an error if the wrong type is being subclassed&mdash;a typical copy-and-paste error
   * when renaming an existing &#64;FreeBuilder type, or using one as a template.
   */
  private Optional<DeclaredType> tryFindBuilder(
      final QualifiedName superclass, TypeElement valueType) {
    TypeElement builderType = typesIn(valueType.getEnclosedElements())
        .stream()
        .filter(element -> element.getSimpleName().contentEquals(USER_BUILDER_NAME))
        .findAny()
        .orElse(null);
    if (builderType == null) {
      if (valueType.getKind() == INTERFACE) {
        messager.printMessage(
            NOTE,
            "Add \"class Builder extends "
                + superclass.getSimpleName()
                + " {}\" to your interface to enable the FreeBuilder API",
            valueType);
      } else {
        messager.printMessage(
            NOTE,
            "Add \"public static class Builder extends "
                + superclass.getSimpleName()
                + " {}\" to your class to enable the FreeBuilder API",
            valueType);
      }
      return Optional.empty();
    }

    boolean extendsSuperclass =
        new IsSubclassOfGeneratedTypeVisitor(superclass, valueType.getTypeParameters())
            .visit(builderType.getSuperclass());
    if (!extendsSuperclass) {
      messager.printMessage(
          ERROR,
          "Builder extends the wrong type (should be " + superclass.getSimpleName() + ")",
          builderType);
      return Optional.empty();
    }

    if (builderType.getTypeParameters().size() != valueType.getTypeParameters().size()) {
      if (builderType.getTypeParameters().isEmpty()) {
        messager.printMessage(ERROR, "Builder must be generic", builderType);
      } else {
        messager.printMessage(ERROR, "Builder has the wrong type parameters", builderType);
      }
      return Optional.empty();
    }

    DeclaredType declaredValueType = (DeclaredType) valueType.asType();
    DeclaredType declaredBuilderType = types.getDeclaredType(
        builderType, declaredValueType.getTypeArguments().toArray(new TypeMirror[0]));

    return Optional.of(declaredBuilderType);
  }

  private Datatype.Builder constructionAndExtension(DeclaredType builder) {
    TypeElement builderElement = ModelUtils.asElement(builder);
    if (!builderElement.getModifiers().contains(Modifier.STATIC)) {
      messager.printMessage(ERROR, "Builder must be static on FreeBuilder types", builderElement);
<<<<<<< HEAD
      return new Metadata.Builder().setExtensible(false);
=======
      return new Datatype.Builder().setExtensible(false);
>>>>>>> 185606be
    }
    return new Datatype.Builder()
        .setExtensible(BuilderFactory.hasNoArgsConstructor(builderElement))
        .setBuilderFactory(BuilderFactory.from(builderElement));
  }

<<<<<<< HEAD
  private Map<ExecutableElement, Property> findProperties(
      TypeElement type, Collection<ExecutableElement> methods) {
=======
  private Map<Property, PropertyCodeGenerator> pickPropertyGenerators(
      TypeElement type,
      Datatype datatype,
      DeclaredType builder,
      Iterable<ExecutableElement> methods) {
>>>>>>> 185606be
    NamingConvention namingConvention = determineNamingConvention(type, methods, messager, types);
    Optional<JacksonSupport> jacksonSupport = JacksonSupport.create(type);
<<<<<<< HEAD
    for (ExecutableElement method : methods) {
      namingConvention.getPropertyNames(type, method).ifPresent(propertyBuilder -> {
        addPropertyData(propertyBuilder, type, method, jacksonSupport);
        propertiesByMethod.put(method, propertyBuilder.build());
      });
    }
    return propertiesByMethod;
  }

  private List<Property> codeGenerators(
      Map<ExecutableElement, Property> properties,
      Metadata metadata,
      DeclaredType builder) {
    ImmutableList.Builder<Property> codeGenerators = ImmutableList.builder();
=======
>>>>>>> 185606be
    Set<String> methodsInvokedInBuilderConstructor =
        getMethodsInvokedInBuilderConstructor(asElement(builder));

    ImmutableMap.Builder<Property, PropertyCodeGenerator> generatorsByProperty =
        ImmutableMap.builder();
    for (ExecutableElement method : methods) {
      namingConvention.getPropertyNames(type, method).ifPresent(propertyBuilder -> {
        addPropertyData(propertyBuilder, type, method, jacksonSupport);
        Property property = propertyBuilder.build();
        Config config = new ConfigImpl(
            builder,
            datatype,
            property,
            method,
            methodsInvokedInBuilderConstructor);
        generatorsByProperty.put(property, createCodeGenerator(config));
      });
    }
    return generatorsByProperty.build();
  }

  private Set<String> getMethodsInvokedInBuilderConstructor(TypeElement builder) {
    List<ExecutableElement> constructors = constructorsIn(builder.getEnclosedElements());
    Set<Name> result = null;
    for (ExecutableElement constructor : constructors) {
      if (result == null) {
        result = methodIntrospector.getOwnMethodInvocations(constructor);
      } else {
        result = Sets.intersection(result, methodIntrospector.getOwnMethodInvocations(constructor));
      }
    }
    return ImmutableSet.copyOf(transform(result, toStringFunction()));
  }

  /**
   * Introspects {@code method}, as found on {@code valueType}.
   */
  private void addPropertyData(
      Property.Builder propertyBuilder,
      TypeElement valueType,
      ExecutableElement method,
      Optional<JacksonSupport> jacksonSupport) {
    TypeMirror propertyType = getReturnType(valueType, method, types);
    propertyBuilder
        .setAllCapsName(camelCaseToAllCaps(propertyBuilder.getName()))
        .setType(propertyType)
        .setFullyCheckedCast(CAST_IS_FULLY_CHECKED.visit(propertyType));
    if (jacksonSupport.isPresent()) {
      jacksonSupport.get().addJacksonAnnotations(propertyBuilder, method);
    }
    if (propertyType.getKind().isPrimitive()) {
      PrimitiveType unboxedType = types.getPrimitiveType(propertyType.getKind());
      TypeMirror boxedType = types.erasure(types.boxedClass(unboxedType).asType());
      propertyBuilder.setBoxedType(boxedType);
    }
  }

  private static PropertyCodeGenerator createCodeGenerator(Config config) {
    for (PropertyCodeGenerator.Factory factory : PROPERTY_FACTORIES) {
      Optional<? extends PropertyCodeGenerator> codeGenerator = factory.create(config);
      if (codeGenerator.isPresent()) {
        return codeGenerator.get();
      }
    }
    throw new AssertionError("DefaultPropertyFactory not registered");
  }

  private class ConfigImpl implements Config {

    private final DeclaredType builder;
    private final Datatype datatype;
    private final Property property;
    private final ExecutableElement getterMethod;
    private final Set<String> methodsInvokedInBuilderConstructor;

    ConfigImpl(
        DeclaredType builder,
        Datatype datatype,
        Property property,
        ExecutableElement getterMethod,
        Set<String> methodsInvokedInBuilderConstructor) {
      this.builder = builder;
      this.datatype = datatype;
      this.property = property;
      this.getterMethod = getterMethod;
      this.methodsInvokedInBuilderConstructor = methodsInvokedInBuilderConstructor;
    }

    @Override
    public DeclaredType getBuilder() {
      return builder;
    }

    @Override
    public Datatype getDatatype() {
      return datatype;
    }

    @Override
    public Property getProperty() {
      return property;
    }

    @Override
    public List<? extends AnnotationMirror> getAnnotations() {
      return getterMethod.getAnnotationMirrors();
    }

    @Override
    public Set<String> getMethodsInvokedInBuilderConstructor() {
      return methodsInvokedInBuilderConstructor;
    }

    @Override
    public Elements getElements() {
      return elements;
    }

    @Override
    public Types getTypes() {
      return types;
    }
  }

  /**
   * Visitor that returns true if a cast to the visited type is guaranteed to be fully checked at
   * runtime. This is true for any type that is non-generic, raw, or parameterized with unbounded
   * wildcards, such as {@code Integer}, {@code List} or {@code Map<?, ?>}.
   */
  private static final SimpleTypeVisitor6<Boolean, ?> CAST_IS_FULLY_CHECKED =
      new SimpleTypeVisitor6<Boolean, Void>() {
        @Override
        public Boolean visitArray(ArrayType t, Void p) {
          return visit(t.getComponentType());
        }

        @Override
        public Boolean visitDeclared(DeclaredType t, Void p) {
          for (TypeMirror argument : t.getTypeArguments()) {
            if (!IS_UNBOUNDED_WILDCARD.visit(argument)) {
              return false;
            }
          }
          return true;
        }

        @Override protected Boolean defaultAction(TypeMirror e, Void p) {
          return true;
        }
      };

  /**
   * Visitor that returns true if the visited type is an unbounded wildcard, i.e. {@code <?>}.
   */
  private static final SimpleTypeVisitor6<Boolean, ?> IS_UNBOUNDED_WILDCARD =
      new SimpleTypeVisitor6<Boolean, Void>() {
        @Override public Boolean visitWildcard(WildcardType t, Void p) {
          return t.getExtendsBound() == null
              || t.getExtendsBound().toString().equals("java.lang.Object");
        }

        @Override protected Boolean defaultAction(TypeMirror e, Void p) {
          return false;
        }
      };

  /**
   * Returns the simple name of the builder class that should be generated for the given type.
   *
   * <p>This is simply the {@link #BUILDER_SIMPLE_NAME_TEMPLATE} with the original type name
   * substituted in. (If the original type is nested, its enclosing classes will be included,
   * separated with underscores, to ensure uniqueness.)
   */
  private String generatedBuilderSimpleName(TypeElement type) {
    String packageName = elements.getPackageOf(type).getQualifiedName().toString();
    String originalName = type.getQualifiedName().toString();
    checkState(originalName.startsWith(packageName + "."));
    String nameWithoutPackage = originalName.substring(packageName.length() + 1);
    return String.format(BUILDER_SIMPLE_NAME_TEMPLATE, nameWithoutPackage.replaceAll("\\.", "_"));
  }

  private boolean shouldBuilderBeSerializable(DeclaredType builder) {
    // If there is a user-provided subclass, only make its generated superclass serializable if
    // it is itself; otherwise, tools may complain about missing a serialVersionUID field.
<<<<<<< HEAD
    return asElement(builder.get())
=======
    return asElement(builder)
>>>>>>> 185606be
        .getInterfaces()
        .stream()
        .anyMatch(isEqualTo(Serializable.class));
  }

  /** Returns whether a method is one of the {@link StandardMethod}s, and if so, which. */
  private static Optional<StandardMethod> maybeStandardMethod(ExecutableElement method) {
    String methodName = method.getSimpleName().toString();
    if (methodName.equals("equals")) {
      if (method.getParameters().size() == 1
          && method.getParameters().get(0).asType().toString().equals("java.lang.Object")) {
        return Optional.of(StandardMethod.EQUALS);
      } else {
        return Optional.empty();
      }
    } else if (methodName.equals("hashCode")) {
      if (method.getParameters().isEmpty()) {
        return Optional.of(StandardMethod.HASH_CODE);
      } else {
        return Optional.empty();
      }
    } else if (methodName.equals("toString")) {
      if (method.getParameters().isEmpty()) {
        return Optional.of(StandardMethod.TO_STRING);
      } else {
        return Optional.empty();
      }
    } else {
      return Optional.empty();
    }
  }

  /**
   * Visitor that returns true if the visited type extends a generated {@code superclass} in the
   * same package.
   */
  private static final class IsSubclassOfGeneratedTypeVisitor extends
      SimpleTypeVisitor6<Boolean, Void> {
    private final QualifiedName superclass;
    private final List<? extends TypeParameterElement> typeParameters;

    private IsSubclassOfGeneratedTypeVisitor(
        QualifiedName superclass, List<? extends TypeParameterElement> typeParameters) {
      super(false);
      this.superclass = superclass;
      this.typeParameters = typeParameters;
    }

    /**
     * Any reference to the as-yet-ungenerated builder should be an unresolved ERROR.
     * Similarly for many copy-and-paste errors
     */
    @Override
    public Boolean visitError(ErrorType t, Void p) {
      if (typeParameters.isEmpty()) {
        // For non-generic types, the ErrorType will have the correct name.
        String simpleName = t.toString();
        return equal(simpleName, superclass.getSimpleName());
      }
      // For generic types, we'll just have to hope for the best.
      // TODO: Revalidate in a subsequent round?
      return true;
    }

    /**
     * However, with some setups (e.g. Eclipse+blaze), the builder may have already been
     * generated and provided via a jar, in which case the reference will be DECLARED and
     * qualified. We still want to generate it.
     */
    @Override
    public Boolean visitDeclared(DeclaredType t, Void p) {
      return asElement(t).getQualifiedName().contentEquals(superclass.toString());
    }
  }

  /** Converts camelCaseConvention to ALL_CAPS_CONVENTION. */
  private static String camelCaseToAllCaps(String camelCase) {
    // The first half of the pattern spots lowercase to uppercase boundaries.
    // The second half spots the end of uppercase sequences, like "URL" in "myURLShortener".
    return camelCase.replaceAll("(?<=[^A-Z])(?=[A-Z])|(?<=[A-Z])(?=[A-Z][^A-Z])", "_")
        .toUpperCase();
  }

  private Predicate<TypeMirror> isEqualTo(Class<?> cls) {
    final TypeMirror typeMirror = elements.getTypeElement(cls.getCanonicalName()).asType();
    return input -> types.isSameType(input, typeMirror);
  }
}<|MERGE_RESOLUTION|>--- conflicted
+++ resolved
@@ -19,10 +19,6 @@
 import static com.google.common.base.Objects.equal;
 import static com.google.common.base.Preconditions.checkState;
 import static com.google.common.collect.Iterables.transform;
-<<<<<<< HEAD
-import static com.google.common.collect.Maps.newLinkedHashMap;
-=======
->>>>>>> 185606be
 import static javax.lang.model.element.ElementKind.INTERFACE;
 import static javax.lang.model.util.ElementFilter.constructorsIn;
 import static javax.lang.model.util.ElementFilter.typesIn;
@@ -50,7 +46,6 @@
 import org.inferred.freebuilder.processor.util.QualifiedName;
 
 import java.io.Serializable;
-import java.util.Collection;
 import java.util.LinkedHashMap;
 import java.util.List;
 import java.util.Map;
@@ -137,12 +132,6 @@
   GeneratedType analyse(TypeElement type) throws CannotGenerateCodeException {
     PackageElement pkg = elements.getPackageOf(type);
     verifyType(type, pkg);
-<<<<<<< HEAD
-    ImmutableSet<ExecutableElement> methods = methodsOn(type, elements, errorType -> {
-      throw new CannotGenerateCodeException();
-    });
-=======
->>>>>>> 185606be
     QualifiedName generatedBuilder = QualifiedName.of(
         pkg.getQualifiedName().toString(), generatedBuilderSimpleName(type));
     List<? extends TypeParameterElement> typeParameters = type.getTypeParameters();
@@ -430,46 +419,20 @@
     TypeElement builderElement = ModelUtils.asElement(builder);
     if (!builderElement.getModifiers().contains(Modifier.STATIC)) {
       messager.printMessage(ERROR, "Builder must be static on FreeBuilder types", builderElement);
-<<<<<<< HEAD
-      return new Metadata.Builder().setExtensible(false);
-=======
       return new Datatype.Builder().setExtensible(false);
->>>>>>> 185606be
     }
     return new Datatype.Builder()
         .setExtensible(BuilderFactory.hasNoArgsConstructor(builderElement))
         .setBuilderFactory(BuilderFactory.from(builderElement));
   }
 
-<<<<<<< HEAD
-  private Map<ExecutableElement, Property> findProperties(
-      TypeElement type, Collection<ExecutableElement> methods) {
-=======
   private Map<Property, PropertyCodeGenerator> pickPropertyGenerators(
       TypeElement type,
       Datatype datatype,
       DeclaredType builder,
       Iterable<ExecutableElement> methods) {
->>>>>>> 185606be
     NamingConvention namingConvention = determineNamingConvention(type, methods, messager, types);
     Optional<JacksonSupport> jacksonSupport = JacksonSupport.create(type);
-<<<<<<< HEAD
-    for (ExecutableElement method : methods) {
-      namingConvention.getPropertyNames(type, method).ifPresent(propertyBuilder -> {
-        addPropertyData(propertyBuilder, type, method, jacksonSupport);
-        propertiesByMethod.put(method, propertyBuilder.build());
-      });
-    }
-    return propertiesByMethod;
-  }
-
-  private List<Property> codeGenerators(
-      Map<ExecutableElement, Property> properties,
-      Metadata metadata,
-      DeclaredType builder) {
-    ImmutableList.Builder<Property> codeGenerators = ImmutableList.builder();
-=======
->>>>>>> 185606be
     Set<String> methodsInvokedInBuilderConstructor =
         getMethodsInvokedInBuilderConstructor(asElement(builder));
 
@@ -654,11 +617,7 @@
   private boolean shouldBuilderBeSerializable(DeclaredType builder) {
     // If there is a user-provided subclass, only make its generated superclass serializable if
     // it is itself; otherwise, tools may complain about missing a serialVersionUID field.
-<<<<<<< HEAD
-    return asElement(builder.get())
-=======
     return asElement(builder)
->>>>>>> 185606be
         .getInterfaces()
         .stream()
         .anyMatch(isEqualTo(Serializable.class));
