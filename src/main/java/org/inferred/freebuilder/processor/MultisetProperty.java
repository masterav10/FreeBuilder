/*
 * Copyright 2014 Google Inc. All rights reserved.
 *
 * Licensed under the Apache License, Version 2.0 (the "License");
 * you may not use this file except in compliance with the License.
 * You may obtain a copy of the License at
 *
 * http://www.apache.org/licenses/LICENSE-2.0
 *
 * Unless required by applicable law or agreed to in writing, software
 * distributed under the License is distributed on an "AS IS" BASIS,
 * WITHOUT WARRANTIES OR CONDITIONS OF ANY KIND, either express or implied.
 * See the License for the specific language governing permissions and
 * limitations under the License.
 */
package org.inferred.freebuilder.processor;

import static org.inferred.freebuilder.processor.BuilderMethods.addAllMethod;
import static org.inferred.freebuilder.processor.BuilderMethods.addCopiesMethod;
import static org.inferred.freebuilder.processor.BuilderMethods.addMethod;
import static org.inferred.freebuilder.processor.BuilderMethods.clearMethod;
import static org.inferred.freebuilder.processor.BuilderMethods.getter;
import static org.inferred.freebuilder.processor.BuilderMethods.mutator;
import static org.inferred.freebuilder.processor.BuilderMethods.setCountMethod;
import static org.inferred.freebuilder.processor.Util.erasesToAnyOf;
import static org.inferred.freebuilder.processor.Util.upperBound;
import static org.inferred.freebuilder.processor.util.Block.methodBody;
import static org.inferred.freebuilder.processor.util.FunctionalType.consumer;
import static org.inferred.freebuilder.processor.util.FunctionalType.functionalTypeAcceptedByMethod;
import static org.inferred.freebuilder.processor.util.ModelUtils.maybeDeclared;
import static org.inferred.freebuilder.processor.util.ModelUtils.maybeUnbox;
import static org.inferred.freebuilder.processor.util.ModelUtils.needsSafeVarargs;
import static org.inferred.freebuilder.processor.util.ModelUtils.overrides;

import com.google.common.base.Preconditions;
import com.google.common.collect.ImmutableMultiset;
import com.google.common.collect.LinkedHashMultiset;
import com.google.common.collect.Multiset;
import com.google.common.collect.Multisets;

import org.inferred.freebuilder.processor.Metadata.Property;
import org.inferred.freebuilder.processor.excerpt.CheckedMultiset;
import org.inferred.freebuilder.processor.util.Block;
import org.inferred.freebuilder.processor.util.Excerpt;
import org.inferred.freebuilder.processor.util.FunctionalType;
import org.inferred.freebuilder.processor.util.ParameterizedType;
import org.inferred.freebuilder.processor.util.QualifiedName;
import org.inferred.freebuilder.processor.util.SourceBuilder;

import java.util.Collection;
<<<<<<< HEAD
import java.util.Spliterator;
import java.util.function.Consumer;
=======
import java.util.Optional;
import java.util.Spliterator;
>>>>>>> 178721b7
import java.util.stream.BaseStream;

import javax.lang.model.element.TypeElement;
import javax.lang.model.type.DeclaredType;
import javax.lang.model.type.TypeKind;
import javax.lang.model.type.TypeMirror;
import javax.lang.model.util.Elements;
import javax.lang.model.util.Types;

/**
 * {@link PropertyCodeGenerator} providing fluent methods for {@link Multiset} properties.
 */
class MultisetProperty extends PropertyCodeGenerator {

  static class Factory implements PropertyCodeGenerator.Factory {

    @Override
    public Optional<MultisetProperty> create(Config config) {
      DeclaredType type = maybeDeclared(config.getProperty().getType()).orElse(null);
      if (type == null || !erasesToAnyOf(type, Multiset.class, ImmutableMultiset.class)) {
        return Optional.empty();
      }

      TypeMirror elementType = upperBound(config.getElements(), type.getTypeArguments().get(0));
      Optional<TypeMirror> unboxedType = maybeUnbox(elementType, config.getTypes());
      boolean needsSafeVarargs = needsSafeVarargs(unboxedType.orElse(elementType));
      boolean overridesSetCountMethod =
          hasSetCountMethodOverride(config, unboxedType.orElse(elementType));
      boolean overridesVarargsAddMethod =
          hasVarargsAddMethodOverride(config, unboxedType.orElse(elementType));

      FunctionalType mutatorType = functionalTypeAcceptedByMethod(
          config.getBuilder(),
          mutator(config.getProperty()),
          consumer(multiset(elementType, config.getElements(), config.getTypes())),
          config.getElements(),
          config.getTypes());

      return Optional.of(new MultisetProperty(
          config.getMetadata(),
          config.getProperty(),
          needsSafeVarargs,
          overridesSetCountMethod,
          overridesVarargsAddMethod,
          elementType,
          unboxedType,
          mutatorType));
    }

    private static boolean hasSetCountMethodOverride(
        Config config, TypeMirror type) {
      return overrides(
          config.getBuilder(),
          config.getTypes(),
          setCountMethod(config.getProperty()),
          type,
          config.getTypes().getPrimitiveType(TypeKind.INT));
    }

    private static boolean hasVarargsAddMethodOverride(Config config, TypeMirror elementType) {
      return overrides(
          config.getBuilder(),
          config.getTypes(),
          addMethod(config.getProperty()),
          config.getTypes().getArrayType(elementType));
    }

    private static TypeMirror multiset(
        TypeMirror elementType,
        Elements elements,
        Types types) {
      TypeElement multisetType = elements.getTypeElement(Multiset.class.getName());
      return types.getDeclaredType(multisetType, elementType);
    }
  }

  private static final ParameterizedType COLLECTION =
      QualifiedName.of(Collection.class).withParameters("E");
  private final boolean needsSafeVarargs;
  private final boolean overridesSetCountMethod;
  private final boolean overridesVarargsAddMethod;
  private final TypeMirror elementType;
  private final Optional<TypeMirror> unboxedType;
  private final FunctionalType mutatorType;

  MultisetProperty(
      Metadata metadata,
      Property property,
      boolean needsSafeVarargs,
      boolean overridesSetCountMethod,
      boolean overridesVarargsAddMethod,
      TypeMirror elementType,
      Optional<TypeMirror> unboxedType,
      FunctionalType mutatorType) {
    super(metadata, property);
    this.needsSafeVarargs = needsSafeVarargs;
    this.overridesSetCountMethod = overridesSetCountMethod;
    this.overridesVarargsAddMethod = overridesVarargsAddMethod;
    this.elementType = elementType;
    this.unboxedType = unboxedType;
    this.mutatorType = mutatorType;
  }

  @Override
  public void addBuilderFieldDeclaration(SourceBuilder code) {
    code.addLine("private final %1$s<%2$s> %3$s = %1$s.create();",
        LinkedHashMultiset.class, elementType, property.getField());
  }

  @Override
  public void addBuilderFieldAccessors(SourceBuilder code) {
    addAdd(code, metadata);
    addVarargsAdd(code, metadata);
    addSpliteratorAddAll(code, metadata);
    addStreamAddAll(code, metadata);
    addIterableAddAll(code, metadata);
    addAddCopiesTo(code, metadata);
    addMutate(code, metadata);
    addClear(code, metadata);
    addSetCountOf(code, metadata);
    addGetter(code, metadata);
  }

  private void addAdd(SourceBuilder code, Metadata metadata) {
    code.addLine("")
        .addLine("/**")
        .addLine(" * Adds {@code element} to the multiset to be returned from %s.",
            metadata.getType().javadocNoArgMethodLink(property.getGetterName()))
        .addLine(" *")
        .addLine(" * @return this {@code %s} object", metadata.getBuilder().getSimpleName());
    if (!unboxedType.isPresent()) {
      code.addLine(" * @throws NullPointerException if {@code element} is null");
    }
    code.addLine(" */")
        .addLine("public %s %s(%s element) {",
            metadata.getBuilder(),
            addMethod(property),
            unboxedType.orElse(elementType))
        .addLine("  %s(element, 1);", addCopiesMethod(property))
        .addLine("  return (%s) this;", metadata.getBuilder())
        .addLine("}");
  }

  private void addVarargsAdd(SourceBuilder code, Metadata metadata) {
    code.addLine("")
        .addLine("/**")
        .addLine(" * Adds each element of {@code elements} to the multiset to be returned from")
        .addLine(" * %s.", metadata.getType().javadocNoArgMethodLink(property.getGetterName()))
        .addLine(" *")
        .addLine(" * @return this {@code %s} object", metadata.getBuilder().getSimpleName());
    if (!unboxedType.isPresent()) {
      code.addLine(" * @throws NullPointerException if {@code elements} is null or contains a")
          .addLine(" *     null element");
    }
    code.addLine(" */");
    if (needsSafeVarargs) {
      if (!overridesVarargsAddMethod) {
        code.addLine("@%s", SafeVarargs.class)
            .addLine("@%s({\"varargs\"})", SuppressWarnings.class);
      } else {
        code.addLine("@%s({\"unchecked\", \"varargs\"})", SuppressWarnings.class);
      }
    }
    code.add("public ");
    if (needsSafeVarargs && !overridesVarargsAddMethod) {
      code.add("final ");
    }
    code.add("%s %s(%s... elements) {\n",
           metadata.getBuilder(),
            addMethod(property),
            unboxedType.orElse(elementType))
        .addLine("  for (%s element : elements) {", unboxedType.orElse(elementType))
        .addLine("    %s(element, 1);", addCopiesMethod(property))
        .addLine("  }")
        .addLine("  return (%s) this;", metadata.getBuilder())
        .addLine("}");
  }

  private void addSpliteratorAddAll(SourceBuilder code, Metadata metadata) {
    addJavadocForAddAll(code, metadata);
    code.addLine("public %s %s(%s<? extends %s> elements) {",
            metadata.getBuilder(),
            addAllMethod(property),
            Spliterator.class,
            elementType)
        .addLine("  elements.forEachRemaining(element -> {")
        .addLine("    %s(element, 1);", addCopiesMethod(property))
        .addLine("  });")
        .addLine("  return (%s) this;", metadata.getBuilder())
        .addLine("}");
  }

  private void addStreamAddAll(SourceBuilder code, Metadata metadata) {
    addJavadocForAddAll(code, metadata);
    code.addLine("public %s %s(%s<? extends %s, ?> elements) {",
            metadata.getBuilder(),
            addAllMethod(property),
            BaseStream.class,
            elementType)
        .addLine("  return %s(elements.spliterator());", addAllMethod(property))
        .addLine("}");
  }

  private void addIterableAddAll(SourceBuilder code, Metadata metadata) {
    addJavadocForAddAll(code, metadata);
    addAccessorAnnotations(code);
    code.addLine("public %s %s(%s<? extends %s> elements) {",
            metadata.getBuilder(),
            addAllMethod(property),
            Iterable.class,
            elementType)
        .addLine("  return %s(elements.spliterator());", addAllMethod(property))
        .addLine("}");
  }

  private void addJavadocForAddAll(SourceBuilder code, Metadata metadata) {
    code.addLine("")
        .addLine("/**")
        .addLine(" * Adds each element of {@code elements} to the multiset to be returned from")
        .addLine(" * %s.", metadata.getType().javadocNoArgMethodLink(property.getGetterName()))
        .addLine(" *")
        .addLine(" * @return this {@code %s} object", metadata.getBuilder().getSimpleName())
        .addLine(" * @throws NullPointerException if {@code elements} is null or contains a")
        .addLine(" *     null element")
        .addLine(" */");
  }

  private void addAddCopiesTo(SourceBuilder code, Metadata metadata) {
    code.addLine("")
        .addLine("/**")
        .addLine(" * Adds a number of occurrences of {@code element} to the multiset to be")
        .addLine(" * returned from %s.",
            metadata.getType().javadocNoArgMethodLink(property.getGetterName()))
        .addLine(" *")
        .addLine(" * @return this {@code %s} object", metadata.getBuilder().getSimpleName());
    if (!unboxedType.isPresent()) {
      code.addLine(" * @throws NullPointerException if {@code element} is null");
    }
    code.addLine(" * @throws IllegalArgumentException if {@code occurrences} is negative")
        .addLine(" */")
        .addLine("public %s %s(%s element, int occurrences) {",
            metadata.getBuilder(),
            addCopiesMethod(property),
            unboxedType.orElse(elementType))
        .add(methodBody(code, "element", "occurrences")
            .addLine("  %s(element, %s.count(element) + occurrences);",
                setCountMethod(property), property.getField())
            .addLine("  return (%s) this;", metadata.getBuilder()))
        .addLine("}");
  }

  private void addMutate(SourceBuilder code, Metadata metadata) {
    code.addLine("")
        .addLine("/**")
        .addLine(" * Applies {@code mutator} to the multiset to be returned from %s.",
            metadata.getType().javadocNoArgMethodLink(property.getGetterName()))
        .addLine(" *")
        .addLine(" * <p>This method mutates the multiset in-place. {@code mutator} is a void")
        .addLine(" * consumer, so any value returned from a lambda will be ignored. Take care")
        .addLine(" * not to call pure functions, like %s.",
            COLLECTION.javadocNoArgMethodLink("stream"))
        .addLine(" *")
        .addLine(" * @return this {@code Builder} object")
        .addLine(" * @throws NullPointerException if {@code mutator} is null")
        .addLine(" */")
        .addLine("public %s %s(%s mutator) {",
            metadata.getBuilder(),
            mutator(property),
<<<<<<< HEAD
            Consumer.class,
            Multiset.class,
            elementType);
=======
            mutatorType.getFunctionalInterface());
>>>>>>> 178721b7
    Block body = methodBody(code, "mutator");
    if (overridesSetCountMethod) {
      body.addLine("  mutator.%s(new %s<>(%s, this::%s));",
          mutatorType.getMethodName(),
          CheckedMultiset.TYPE,
          property.getField(),
          setCountMethod(property));
    } else {
      body.addLine("  // If %s is overridden, this method will be updated to delegate to it",
              setCountMethod(property))
          .addLine("  mutator.%s(%s);", mutatorType.getMethodName(), property.getField());
    }
    body.addLine("  return (%s) this;", metadata.getBuilder());
    code.add(body)
        .addLine("}");
  }

  private void addClear(SourceBuilder code, Metadata metadata) {
    code.addLine("")
        .addLine("/**")
        .addLine(" * Clears the multiset to be returned from %s.",
            metadata.getType().javadocNoArgMethodLink(property.getGetterName()))
        .addLine(" *")
        .addLine(" * @return this {@code %s} object", metadata.getBuilder().getSimpleName())
        .addLine(" */")
        .addLine("public %s %s() {", metadata.getBuilder(), clearMethod(property))
        .addLine("  %s.clear();", property.getField())
        .addLine("  return (%s) this;", metadata.getBuilder())
        .addLine("}");
  }

  private void addSetCountOf(SourceBuilder code, Metadata metadata) {
    code.addLine("")
        .addLine("/**")
        .addLine(" * Adds or removes the necessary occurrences of {@code element} to/from the")
        .addLine(" * multiset to be returned from %s, such that it attains the",
            metadata.getType().javadocNoArgMethodLink(property.getGetterName()))
        .addLine(" * desired count.")
        .addLine(" *")
        .addLine(" * @return this {@code %s} object", metadata.getBuilder().getSimpleName());
    if (!unboxedType.isPresent()) {
      code.addLine(" * @throws NullPointerException if {@code element} is null");
    }
    code.addLine(" * @throws IllegalArgumentException if {@code occurrences} is negative")
        .addLine(" */")
        .addLine("public %s %s(%s element, int occurrences) {",
            metadata.getBuilder(),
            setCountMethod(property),
            unboxedType.orElse(elementType));
    Block body = methodBody(code, "element", "occurrences");
    if (!unboxedType.isPresent()) {
      code.addLine("  %s.checkNotNull(element);", Preconditions.class);
    }
    code.addLine("  %s.setCount(element, occurrences);", property.getField())
        .addLine("  return (%s) this;", metadata.getBuilder());
    code.add(body)
        .addLine("}");
  }

  private void addGetter(SourceBuilder code, Metadata metadata) {
    code.addLine("")
        .addLine("/**")
        .addLine(" * Returns an unmodifiable view of the multiset that will be returned by")
        .addLine(" * %s.", metadata.getType().javadocNoArgMethodLink(property.getGetterName()))
        .addLine(" * Changes to this builder will be reflected in the view.")
        .addLine(" */")
        .addLine("public %s<%s> %s() {", Multiset.class, elementType, getter(property))
        .addLine("  return %s.unmodifiableMultiset(%s);", Multisets.class, property.getField())
        .addLine("}");
  }

  @Override
  public void addFinalFieldAssignment(SourceBuilder code, Excerpt finalField, String builder) {
    code.addLine("%s = %s.copyOf(%s);",
            finalField, ImmutableMultiset.class, property.getField().on(builder));
  }

  @Override
  public void addMergeFromValue(Block code, String value) {
    code.addLine("%s(%s.%s());", addAllMethod(property), value, property.getGetterName());
  }

  @Override
  public void addMergeFromBuilder(Block code, String builder) {
    Excerpt base = Declarations.upcastToGeneratedBuilder(code, metadata, builder);
    code.addLine("%s(%s);", addAllMethod(property), property.getField().on(base));
  }

  @Override
  public void addSetFromResult(SourceBuilder code, Excerpt builder, Excerpt variable) {
    code.addLine("%s.%s(%s);", builder, addAllMethod(property), variable);
  }

  @Override
  public void addClearField(Block code) {
    code.addLine("%s.clear();", property.getField());
  }
}<|MERGE_RESOLUTION|>--- conflicted
+++ resolved
@@ -48,13 +48,8 @@
 import org.inferred.freebuilder.processor.util.SourceBuilder;
 
 import java.util.Collection;
-<<<<<<< HEAD
-import java.util.Spliterator;
-import java.util.function.Consumer;
-=======
 import java.util.Optional;
 import java.util.Spliterator;
->>>>>>> 178721b7
 import java.util.stream.BaseStream;
 
 import javax.lang.model.element.TypeElement;
@@ -323,13 +318,7 @@
         .addLine("public %s %s(%s mutator) {",
             metadata.getBuilder(),
             mutator(property),
-<<<<<<< HEAD
-            Consumer.class,
-            Multiset.class,
-            elementType);
-=======
             mutatorType.getFunctionalInterface());
->>>>>>> 178721b7
     Block body = methodBody(code, "mutator");
     if (overridesSetCountMethod) {
       body.addLine("  mutator.%s(new %s<>(%s, this::%s));",
