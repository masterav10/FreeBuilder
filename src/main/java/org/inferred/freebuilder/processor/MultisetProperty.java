/*
 * Copyright 2014 Google Inc. All rights reserved.
 *
 * Licensed under the Apache License, Version 2.0 (the "License");
 * you may not use this file except in compliance with the License.
 * You may obtain a copy of the License at
 *
 * http://www.apache.org/licenses/LICENSE-2.0
 *
 * Unless required by applicable law or agreed to in writing, software
 * distributed under the License is distributed on an "AS IS" BASIS,
 * WITHOUT WARRANTIES OR CONDITIONS OF ANY KIND, either express or implied.
 * See the License for the specific language governing permissions and
 * limitations under the License.
 */
package org.inferred.freebuilder.processor;

import static org.inferred.freebuilder.processor.BuilderMethods.addAllMethod;
import static org.inferred.freebuilder.processor.BuilderMethods.addCopiesMethod;
import static org.inferred.freebuilder.processor.BuilderMethods.addMethod;
import static org.inferred.freebuilder.processor.BuilderMethods.clearMethod;
import static org.inferred.freebuilder.processor.BuilderMethods.getter;
import static org.inferred.freebuilder.processor.BuilderMethods.mutator;
import static org.inferred.freebuilder.processor.BuilderMethods.setCountMethod;
import static org.inferred.freebuilder.processor.Util.erasesToAnyOf;
import static org.inferred.freebuilder.processor.Util.upperBound;
import static org.inferred.freebuilder.processor.util.Block.methodBody;
import static org.inferred.freebuilder.processor.util.FunctionalType.consumer;
import static org.inferred.freebuilder.processor.util.FunctionalType.functionalTypeAcceptedByMethod;
import static org.inferred.freebuilder.processor.util.ModelUtils.maybeDeclared;
import static org.inferred.freebuilder.processor.util.ModelUtils.maybeUnbox;
import static org.inferred.freebuilder.processor.util.ModelUtils.needsSafeVarargs;
import static org.inferred.freebuilder.processor.util.ModelUtils.overrides;

import com.google.common.base.Preconditions;
import com.google.common.collect.ImmutableMultiset;
import com.google.common.collect.LinkedHashMultiset;
import com.google.common.collect.Multiset;
import com.google.common.collect.Multisets;

import org.inferred.freebuilder.processor.excerpt.CheckedMultiset;
import org.inferred.freebuilder.processor.util.Block;
import org.inferred.freebuilder.processor.util.Excerpt;
import org.inferred.freebuilder.processor.util.FunctionalType;
import org.inferred.freebuilder.processor.util.ParameterizedType;
import org.inferred.freebuilder.processor.util.QualifiedName;
import org.inferred.freebuilder.processor.util.SourceBuilder;

import java.util.Collection;
import java.util.Optional;
import java.util.Spliterator;
import java.util.stream.BaseStream;

import javax.lang.model.element.TypeElement;
import javax.lang.model.type.DeclaredType;
import javax.lang.model.type.TypeKind;
import javax.lang.model.type.TypeMirror;
import javax.lang.model.util.Elements;
import javax.lang.model.util.Types;

/**
 * {@link PropertyCodeGenerator} providing fluent methods for {@link Multiset} properties.
 */
class MultisetProperty extends PropertyCodeGenerator {

  static class Factory implements PropertyCodeGenerator.Factory {

    @Override
    public Optional<MultisetProperty> create(Config config) {
      DeclaredType type = maybeDeclared(config.getProperty().getType()).orElse(null);
      if (type == null || !erasesToAnyOf(type, Multiset.class, ImmutableMultiset.class)) {
        return Optional.empty();
      }

      TypeMirror elementType = upperBound(config.getElements(), type.getTypeArguments().get(0));
      Optional<TypeMirror> unboxedType = maybeUnbox(elementType, config.getTypes());
      boolean needsSafeVarargs = needsSafeVarargs(unboxedType.orElse(elementType));
      boolean overridesSetCountMethod =
          hasSetCountMethodOverride(config, unboxedType.orElse(elementType));
      boolean overridesVarargsAddMethod =
          hasVarargsAddMethodOverride(config, unboxedType.orElse(elementType));

      FunctionalType mutatorType = functionalTypeAcceptedByMethod(
          config.getBuilder(),
          mutator(config.getProperty()),
          consumer(multiset(elementType, config.getElements(), config.getTypes())),
          config.getElements(),
          config.getTypes());

      return Optional.of(new MultisetProperty(
          config.getDatatype(),
          config.getProperty(),
          needsSafeVarargs,
          overridesSetCountMethod,
          overridesVarargsAddMethod,
          elementType,
          unboxedType,
          mutatorType));
    }

    private static boolean hasSetCountMethodOverride(
        Config config, TypeMirror type) {
      return overrides(
          config.getBuilder(),
          config.getTypes(),
          setCountMethod(config.getProperty()),
          type,
          config.getTypes().getPrimitiveType(TypeKind.INT));
    }

    private static boolean hasVarargsAddMethodOverride(Config config, TypeMirror elementType) {
      return overrides(
          config.getBuilder(),
          config.getTypes(),
          addMethod(config.getProperty()),
          config.getTypes().getArrayType(elementType));
    }

    private static TypeMirror multiset(
        TypeMirror elementType,
        Elements elements,
        Types types) {
      TypeElement multisetType = elements.getTypeElement(Multiset.class.getName());
      return types.getDeclaredType(multisetType, elementType);
    }
  }

  private static final ParameterizedType COLLECTION =
      QualifiedName.of(Collection.class).withParameters("E");
  private final boolean needsSafeVarargs;
  private final boolean overridesSetCountMethod;
  private final boolean overridesVarargsAddMethod;
  private final TypeMirror elementType;
  private final Optional<TypeMirror> unboxedType;
  private final FunctionalType mutatorType;

  MultisetProperty(
      Datatype datatype,
      Property property,
      boolean needsSafeVarargs,
      boolean overridesSetCountMethod,
      boolean overridesVarargsAddMethod,
      TypeMirror elementType,
      Optional<TypeMirror> unboxedType,
      FunctionalType mutatorType) {
    super(datatype, property);
    this.needsSafeVarargs = needsSafeVarargs;
    this.overridesSetCountMethod = overridesSetCountMethod;
    this.overridesVarargsAddMethod = overridesVarargsAddMethod;
    this.elementType = elementType;
    this.unboxedType = unboxedType;
    this.mutatorType = mutatorType;
  }

  @Override
  public void addBuilderFieldDeclaration(SourceBuilder code) {
    code.addLine("private final %1$s<%2$s> %3$s = %1$s.create();",
        LinkedHashMultiset.class, elementType, property.getField());
  }

  @Override
  public void addBuilderFieldAccessors(SourceBuilder code) {
<<<<<<< HEAD
    addAdd(code, metadata);
    addVarargsAdd(code, metadata);
    addSpliteratorAddAll(code, metadata);
    addStreamAddAll(code, metadata);
    addIterableAddAll(code, metadata);
    addAddCopiesTo(code, metadata);
    addMutate(code, metadata);
    addClear(code, metadata);
    addSetCountOf(code, metadata);
    addGetter(code, metadata);
=======
    addAdd(code);
    addVarargsAdd(code);
    addSpliteratorAddAll(code);
    addStreamAddAll(code);
    addIterableAddAll(code);
    addAddCopiesTo(code);
    addMutate(code);
    addClear(code);
    addSetCountOf(code);
    addGetter(code);
>>>>>>> 185606be
  }

  private void addAdd(SourceBuilder code) {
    code.addLine("")
        .addLine("/**")
        .addLine(" * Adds {@code element} to the multiset to be returned from %s.",
            datatype.getType().javadocNoArgMethodLink(property.getGetterName()))
        .addLine(" *")
        .addLine(" * @return this {@code %s} object", datatype.getBuilder().getSimpleName());
    if (!unboxedType.isPresent()) {
      code.addLine(" * @throws NullPointerException if {@code element} is null");
    }
    code.addLine(" */")
        .addLine("public %s %s(%s element) {",
            datatype.getBuilder(),
            addMethod(property),
            unboxedType.orElse(elementType))
        .addLine("  %s(element, 1);", addCopiesMethod(property))
        .addLine("  return (%s) this;", datatype.getBuilder())
        .addLine("}");
  }

  private void addVarargsAdd(SourceBuilder code) {
    code.addLine("")
        .addLine("/**")
        .addLine(" * Adds each element of {@code elements} to the multiset to be returned from")
        .addLine(" * %s.", datatype.getType().javadocNoArgMethodLink(property.getGetterName()))
        .addLine(" *")
        .addLine(" * @return this {@code %s} object", datatype.getBuilder().getSimpleName());
    if (!unboxedType.isPresent()) {
      code.addLine(" * @throws NullPointerException if {@code elements} is null or contains a")
          .addLine(" *     null element");
    }
    code.addLine(" */");
    if (needsSafeVarargs) {
      if (!overridesVarargsAddMethod) {
        code.addLine("@%s", SafeVarargs.class)
            .addLine("@%s({\"varargs\"})", SuppressWarnings.class);
      } else {
        code.addLine("@%s({\"unchecked\", \"varargs\"})", SuppressWarnings.class);
      }
    }
    code.add("public ");
    if (needsSafeVarargs && !overridesVarargsAddMethod) {
      code.add("final ");
    }
    code.add("%s %s(%s... elements) {\n",
           datatype.getBuilder(),
            addMethod(property),
            unboxedType.orElse(elementType))
        .addLine("  for (%s element : elements) {", unboxedType.orElse(elementType))
        .addLine("    %s(element, 1);", addCopiesMethod(property))
        .addLine("  }")
        .addLine("  return (%s) this;", datatype.getBuilder())
        .addLine("}");
  }

<<<<<<< HEAD
  private void addSpliteratorAddAll(SourceBuilder code, Metadata metadata) {
    addJavadocForAddAll(code, metadata);
=======
  private void addSpliteratorAddAll(SourceBuilder code) {
    addJavadocForAddAll(code);
>>>>>>> 185606be
    code.addLine("public %s %s(%s<? extends %s> elements) {",
            datatype.getBuilder(),
            addAllMethod(property),
            Spliterator.class,
            elementType)
        .addLine("  elements.forEachRemaining(element -> {")
        .addLine("    %s(element, 1);", addCopiesMethod(property))
        .addLine("  });")
        .addLine("  return (%s) this;", datatype.getBuilder())
        .addLine("}");
  }

<<<<<<< HEAD
  private void addStreamAddAll(SourceBuilder code, Metadata metadata) {
    addJavadocForAddAll(code, metadata);
=======
  private void addStreamAddAll(SourceBuilder code) {
    addJavadocForAddAll(code);
>>>>>>> 185606be
    code.addLine("public %s %s(%s<? extends %s, ?> elements) {",
            datatype.getBuilder(),
            addAllMethod(property),
            BaseStream.class,
            elementType)
        .addLine("  return %s(elements.spliterator());", addAllMethod(property))
        .addLine("}");
  }

  private void addIterableAddAll(SourceBuilder code) {
    addJavadocForAddAll(code);
    addAccessorAnnotations(code);
    code.addLine("public %s %s(%s<? extends %s> elements) {",
            datatype.getBuilder(),
            addAllMethod(property),
            Iterable.class,
            elementType)
        .addLine("  return %s(elements.spliterator());", addAllMethod(property))
        .addLine("}");
  }

<<<<<<< HEAD
  private void addJavadocForAddAll(SourceBuilder code, Metadata metadata) {
=======
  private void addJavadocForAddAll(SourceBuilder code) {
>>>>>>> 185606be
    code.addLine("")
        .addLine("/**")
        .addLine(" * Adds each element of {@code elements} to the multiset to be returned from")
        .addLine(" * %s.", datatype.getType().javadocNoArgMethodLink(property.getGetterName()))
        .addLine(" *")
        .addLine(" * @return this {@code %s} object", datatype.getBuilder().getSimpleName())
        .addLine(" * @throws NullPointerException if {@code elements} is null or contains a")
        .addLine(" *     null element")
        .addLine(" */");
  }

  private void addAddCopiesTo(SourceBuilder code) {
    code.addLine("")
        .addLine("/**")
        .addLine(" * Adds a number of occurrences of {@code element} to the multiset to be")
        .addLine(" * returned from %s.",
            datatype.getType().javadocNoArgMethodLink(property.getGetterName()))
        .addLine(" *")
        .addLine(" * @return this {@code %s} object", datatype.getBuilder().getSimpleName());
    if (!unboxedType.isPresent()) {
      code.addLine(" * @throws NullPointerException if {@code element} is null");
    }
    code.addLine(" * @throws IllegalArgumentException if {@code occurrences} is negative")
        .addLine(" */")
        .addLine("public %s %s(%s element, int occurrences) {",
            datatype.getBuilder(),
            addCopiesMethod(property),
            unboxedType.orElse(elementType))
        .add(methodBody(code, "element", "occurrences")
            .addLine("  %s(element, %s.count(element) + occurrences);",
                setCountMethod(property), property.getField())
            .addLine("  return (%s) this;", datatype.getBuilder()))
        .addLine("}");
  }

<<<<<<< HEAD
  private void addMutate(SourceBuilder code, Metadata metadata) {
=======
  private void addMutate(SourceBuilder code) {
>>>>>>> 185606be
    code.addLine("")
        .addLine("/**")
        .addLine(" * Applies {@code mutator} to the multiset to be returned from %s.",
            datatype.getType().javadocNoArgMethodLink(property.getGetterName()))
        .addLine(" *")
        .addLine(" * <p>This method mutates the multiset in-place. {@code mutator} is a void")
        .addLine(" * consumer, so any value returned from a lambda will be ignored. Take care")
        .addLine(" * not to call pure functions, like %s.",
            COLLECTION.javadocNoArgMethodLink("stream"))
        .addLine(" *")
        .addLine(" * @return this {@code Builder} object")
        .addLine(" * @throws NullPointerException if {@code mutator} is null")
        .addLine(" */")
        .addLine("public %s %s(%s mutator) {",
            datatype.getBuilder(),
            mutator(property),
            mutatorType.getFunctionalInterface());
    Block body = methodBody(code, "mutator");
    if (overridesSetCountMethod) {
      body.addLine("  mutator.%s(new %s<>(%s, this::%s));",
          mutatorType.getMethodName(),
          CheckedMultiset.TYPE,
          property.getField(),
          setCountMethod(property));
    } else {
      body.addLine("  // If %s is overridden, this method will be updated to delegate to it",
              setCountMethod(property))
          .addLine("  mutator.%s(%s);", mutatorType.getMethodName(), property.getField());
    }
    body.addLine("  return (%s) this;", datatype.getBuilder());
    code.add(body)
        .addLine("}");
  }

  private void addClear(SourceBuilder code) {
    code.addLine("")
        .addLine("/**")
        .addLine(" * Clears the multiset to be returned from %s.",
            datatype.getType().javadocNoArgMethodLink(property.getGetterName()))
        .addLine(" *")
        .addLine(" * @return this {@code %s} object", datatype.getBuilder().getSimpleName())
        .addLine(" */")
        .addLine("public %s %s() {", datatype.getBuilder(), clearMethod(property))
        .addLine("  %s.clear();", property.getField())
        .addLine("  return (%s) this;", datatype.getBuilder())
        .addLine("}");
  }

  private void addSetCountOf(SourceBuilder code) {
    code.addLine("")
        .addLine("/**")
        .addLine(" * Adds or removes the necessary occurrences of {@code element} to/from the")
        .addLine(" * multiset to be returned from %s, such that it attains the",
            datatype.getType().javadocNoArgMethodLink(property.getGetterName()))
        .addLine(" * desired count.")
        .addLine(" *")
        .addLine(" * @return this {@code %s} object", datatype.getBuilder().getSimpleName());
    if (!unboxedType.isPresent()) {
      code.addLine(" * @throws NullPointerException if {@code element} is null");
    }
    code.addLine(" * @throws IllegalArgumentException if {@code occurrences} is negative")
        .addLine(" */")
        .addLine("public %s %s(%s element, int occurrences) {",
            datatype.getBuilder(),
            setCountMethod(property),
            unboxedType.orElse(elementType));
    Block body = methodBody(code, "element", "occurrences");
    if (!unboxedType.isPresent()) {
      code.addLine("  %s.checkNotNull(element);", Preconditions.class);
    }
    code.addLine("  %s.setCount(element, occurrences);", property.getField())
        .addLine("  return (%s) this;", datatype.getBuilder());
    code.add(body)
        .addLine("}");
  }

  private void addGetter(SourceBuilder code) {
    code.addLine("")
        .addLine("/**")
        .addLine(" * Returns an unmodifiable view of the multiset that will be returned by")
        .addLine(" * %s.", datatype.getType().javadocNoArgMethodLink(property.getGetterName()))
        .addLine(" * Changes to this builder will be reflected in the view.")
        .addLine(" */")
        .addLine("public %s<%s> %s() {", Multiset.class, elementType, getter(property))
        .addLine("  return %s.unmodifiableMultiset(%s);", Multisets.class, property.getField())
        .addLine("}");
  }

  @Override
  public void addFinalFieldAssignment(SourceBuilder code, Excerpt finalField, String builder) {
    code.addLine("%s = %s.copyOf(%s);",
            finalField, ImmutableMultiset.class, property.getField().on(builder));
  }

  @Override
  public void addMergeFromValue(Block code, String value) {
    code.addLine("%s(%s.%s());", addAllMethod(property), value, property.getGetterName());
  }

  @Override
  public void addMergeFromBuilder(Block code, String builder) {
    Excerpt base = Declarations.upcastToGeneratedBuilder(code, datatype, builder);
    code.addLine("%s(%s);", addAllMethod(property), property.getField().on(base));
  }

  @Override
  public void addSetFromResult(SourceBuilder code, Excerpt builder, Excerpt variable) {
    code.addLine("%s.%s(%s);", builder, addAllMethod(property), variable);
  }

  @Override
  public void addClearField(Block code) {
    code.addLine("%s.clear();", property.getField());
  }
}<|MERGE_RESOLUTION|>--- conflicted
+++ resolved
@@ -160,18 +160,6 @@
 
   @Override
   public void addBuilderFieldAccessors(SourceBuilder code) {
-<<<<<<< HEAD
-    addAdd(code, metadata);
-    addVarargsAdd(code, metadata);
-    addSpliteratorAddAll(code, metadata);
-    addStreamAddAll(code, metadata);
-    addIterableAddAll(code, metadata);
-    addAddCopiesTo(code, metadata);
-    addMutate(code, metadata);
-    addClear(code, metadata);
-    addSetCountOf(code, metadata);
-    addGetter(code, metadata);
-=======
     addAdd(code);
     addVarargsAdd(code);
     addSpliteratorAddAll(code);
@@ -182,7 +170,6 @@
     addClear(code);
     addSetCountOf(code);
     addGetter(code);
->>>>>>> 185606be
   }
 
   private void addAdd(SourceBuilder code) {
@@ -240,13 +227,8 @@
         .addLine("}");
   }
 
-<<<<<<< HEAD
-  private void addSpliteratorAddAll(SourceBuilder code, Metadata metadata) {
-    addJavadocForAddAll(code, metadata);
-=======
   private void addSpliteratorAddAll(SourceBuilder code) {
     addJavadocForAddAll(code);
->>>>>>> 185606be
     code.addLine("public %s %s(%s<? extends %s> elements) {",
             datatype.getBuilder(),
             addAllMethod(property),
@@ -259,13 +241,8 @@
         .addLine("}");
   }
 
-<<<<<<< HEAD
-  private void addStreamAddAll(SourceBuilder code, Metadata metadata) {
-    addJavadocForAddAll(code, metadata);
-=======
   private void addStreamAddAll(SourceBuilder code) {
     addJavadocForAddAll(code);
->>>>>>> 185606be
     code.addLine("public %s %s(%s<? extends %s, ?> elements) {",
             datatype.getBuilder(),
             addAllMethod(property),
@@ -287,11 +264,7 @@
         .addLine("}");
   }
 
-<<<<<<< HEAD
-  private void addJavadocForAddAll(SourceBuilder code, Metadata metadata) {
-=======
   private void addJavadocForAddAll(SourceBuilder code) {
->>>>>>> 185606be
     code.addLine("")
         .addLine("/**")
         .addLine(" * Adds each element of {@code elements} to the multiset to be returned from")
@@ -327,11 +300,7 @@
         .addLine("}");
   }
 
-<<<<<<< HEAD
-  private void addMutate(SourceBuilder code, Metadata metadata) {
-=======
   private void addMutate(SourceBuilder code) {
->>>>>>> 185606be
     code.addLine("")
         .addLine("/**")
         .addLine(" * Applies {@code mutator} to the multiset to be returned from %s.",
