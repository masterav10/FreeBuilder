/*
 * Copyright 2014 Google Inc. All rights reserved.
 *
 * Licensed under the Apache License, Version 2.0 (the "License");
 * you may not use this file except in compliance with the License.
 * You may obtain a copy of the License at
 *
 * http://www.apache.org/licenses/LICENSE-2.0
 *
 * Unless required by applicable law or agreed to in writing, software
 * distributed under the License is distributed on an "AS IS" BASIS,
 * WITHOUT WARRANTIES OR CONDITIONS OF ANY KIND, either express or implied.
 * See the License for the specific language governing permissions and
 * limitations under the License.
 */
package org.inferred.freebuilder.processor;

import static org.inferred.freebuilder.processor.BuilderMethods.addAllMethod;
import static org.inferred.freebuilder.processor.BuilderMethods.addMethod;
import static org.inferred.freebuilder.processor.BuilderMethods.clearMethod;
import static org.inferred.freebuilder.processor.BuilderMethods.getter;
import static org.inferred.freebuilder.processor.BuilderMethods.mutator;
import static org.inferred.freebuilder.processor.BuilderMethods.removeMethod;
import static org.inferred.freebuilder.processor.BuilderMethods.setComparatorMethod;
import static org.inferred.freebuilder.processor.Util.erasesToAnyOf;
import static org.inferred.freebuilder.processor.Util.upperBound;
import static org.inferred.freebuilder.processor.util.Block.methodBody;
import static org.inferred.freebuilder.processor.util.FunctionalType.consumer;
import static org.inferred.freebuilder.processor.util.FunctionalType.functionalTypeAcceptedByMethod;
import static org.inferred.freebuilder.processor.util.ModelUtils.maybeDeclared;
import static org.inferred.freebuilder.processor.util.ModelUtils.maybeUnbox;
import static org.inferred.freebuilder.processor.util.ModelUtils.needsSafeVarargs;
import static org.inferred.freebuilder.processor.util.ModelUtils.overrides;
import static org.inferred.freebuilder.processor.util.feature.GuavaLibrary.GUAVA;

import com.google.common.collect.ImmutableSortedSet;

import org.inferred.freebuilder.processor.Metadata.Property;
import org.inferred.freebuilder.processor.excerpt.CheckedNavigableSet;
import org.inferred.freebuilder.processor.util.Block;
import org.inferred.freebuilder.processor.util.Excerpt;
import org.inferred.freebuilder.processor.util.Excerpts;
import org.inferred.freebuilder.processor.util.FunctionalType;
import org.inferred.freebuilder.processor.util.ParameterizedType;
import org.inferred.freebuilder.processor.util.PreconditionExcerpts;
import org.inferred.freebuilder.processor.util.QualifiedName;
import org.inferred.freebuilder.processor.util.SourceBuilder;

import java.util.Collection;
import java.util.Collections;
import java.util.Comparator;
import java.util.NavigableSet;
import java.util.Objects;
import java.util.Optional;
import java.util.SortedSet;
import java.util.Spliterator;
import java.util.TreeSet;
import java.util.stream.BaseStream;

import javax.lang.model.element.TypeElement;
import javax.lang.model.type.DeclaredType;
import javax.lang.model.type.TypeMirror;
import javax.lang.model.util.Elements;
import javax.lang.model.util.Types;

/**
 * {@link PropertyCodeGenerator} providing fluent methods for {@link SortedSet} properties.
 */
class SortedSetProperty extends PropertyCodeGenerator {

  static class Factory implements PropertyCodeGenerator.Factory {

    @Override
    public Optional<SortedSetProperty> create(Config config) {
      DeclaredType type = maybeDeclared(config.getProperty().getType()).orElse(null);
      if (type == null || !erasesToAnyOf(type, SortedSet.class, ImmutableSortedSet.class)) {
        return Optional.empty();
      }

      TypeMirror elementType = upperBound(config.getElements(), type.getTypeArguments().get(0));
      Optional<TypeMirror> unboxedType = maybeUnbox(elementType, config.getTypes());
      boolean needsSafeVarargs = needsSafeVarargs(unboxedType.orElse(elementType));
      boolean overridesAddMethod = hasAddMethodOverride(config, unboxedType.orElse(elementType));
      boolean overridesVarargsAddMethod =
          hasVarargsAddMethodOverride(config, unboxedType.orElse(elementType));

      FunctionalType mutatorType = functionalTypeAcceptedByMethod(
          config.getBuilder(),
          mutator(config.getProperty()),
          consumer(wildcardSuperSortedSet(elementType, config.getElements(), config.getTypes())),
          config.getElements(),
          config.getTypes());

      return Optional.of(new SortedSetProperty(
          config.getMetadata(),
          config.getProperty(),
          elementType,
          unboxedType,
          mutatorType,
          needsSafeVarargs,
          overridesAddMethod,
          overridesVarargsAddMethod));
    }

    private static boolean hasAddMethodOverride(Config config, TypeMirror elementType) {
      return overrides(
          config.getBuilder(),
          config.getTypes(),
          addMethod(config.getProperty()),
          elementType);
    }

    private static boolean hasVarargsAddMethodOverride(Config config, TypeMirror elementType) {
      return overrides(
          config.getBuilder(),
          config.getTypes(),
          addMethod(config.getProperty()),
          config.getTypes().getArrayType(elementType));
    }

    private static TypeMirror wildcardSuperSortedSet(
        TypeMirror elementType,
        Elements elements,
        Types types) {
      TypeElement setType = elements.getTypeElement(SortedSet.class.getName());
      return types.getWildcardType(null, types.getDeclaredType(setType, elementType));
    }
  }

  private static final ParameterizedType COLLECTION =
      QualifiedName.of(Collection.class).withParameters("E");
  private final TypeMirror elementType;
  private final Optional<TypeMirror> unboxedType;
  private final FunctionalType mutatorType;
  private final boolean needsSafeVarargs;
  private final boolean overridesAddMethod;
  private final boolean overridesVarargsAddMethod;

  SortedSetProperty(
      Metadata metadata,
      Property property,
      TypeMirror elementType,
      Optional<TypeMirror> unboxedType,
      FunctionalType mutatorType,
      boolean needsSafeVarargs,
      boolean overridesAddMethod,
      boolean overridesVarargsAddMethod) {
    super(metadata, property);
    this.elementType = elementType;
    this.unboxedType = unboxedType;
    this.mutatorType = mutatorType;
    this.needsSafeVarargs = needsSafeVarargs;
    this.overridesAddMethod = overridesAddMethod;
    this.overridesVarargsAddMethod = overridesVarargsAddMethod;
  }

  @Override
  public void addBuilderFieldDeclaration(SourceBuilder code) {
    code.addLine("private %s<%s> %s = null;", NavigableSet.class, elementType, property.getField());
  }

  @Override
  public void addBuilderFieldAccessors(SourceBuilder code) {
    addSetComparator(code, metadata);
    addAdd(code, metadata);
    addVarargsAdd(code, metadata);
    addSpliteratorAddAll(code, metadata);
    addStreamAddAll(code, metadata);
    addIterableAddAll(code, metadata);
    addRemove(code, metadata);
    addMutator(code, metadata);
    addClear(code, metadata);
    addGetter(code, metadata);
  }

  private void addSetComparator(SourceBuilder code, Metadata metadata) {
    code.addLine("")
        .addLine("/**")
        .addLine(" * Sets the comparator of the set to be returned from %s.",
            metadata.getType().javadocNoArgMethodLink(property.getGetterName()))
        .addLine(" *")
        .addLine(" * Pass in {@code null} to use the {@linkplain Comparable natural ordering}")
        .addLine(" * of the elements.")
        .addLine(" *")
        .addLine(" * <p>If the set is accessed without calling this method first, the comparator")
        .addLine(" * will default to {@code null}, and cannot subsequently be changed.")
        .addLine(" * (Note that this immutability is an implementation detail that may change in")
        .addLine(" * future; it should not be relied on for correctness.)")
        .addLine(" *")
        .addLine(" * @return this {@code %s} object", metadata.getBuilder().getSimpleName())
        .addLine(" * @throws IllegalStateException if the set has been accessed at all,")
        .addLine(" *     whether by adding an element, setting the comparator, or calling")
        .addLine(" *     {@link #%s()}.", getter(property));
    code.addLine(" */")
        .addLine("protected %s %s(%s<? super %s> comparator) {",
            metadata.getBuilder(),
            setComparatorMethod(property),
            Comparator.class,
            elementType);
    Block body = methodBody(code, "comparator");
    body.add(PreconditionExcerpts.checkState(
            Excerpts.add("%s == null", property.getField()),
            "Comparator already set for %s",
            property.getField()));
    if (body.feature(GUAVA).isAvailable()) {
      body.addLine("  if (comparator == null) {")
          .addLine("    %s = %s.of();", property.getField(), ImmutableSortedSet.class)
          .addLine("  } else {")
          .addLine("    %s = new %s<%s>(comparator).build();",
              property.getField(), ImmutableSortedSet.Builder.class, elementType)
          .addLine("  }");
    } else {
      body.addLine("  %s = new %s<>(comparator);", property.getField(), TreeSet.class);
    }
    body.addLine("  return (%s) this;", metadata.getBuilder());
    code.add(body)
        .addLine("}");
  }

  private void addAdd(SourceBuilder code, Metadata metadata) {
    code.addLine("")
        .addLine("/**")
        .addLine(" * Adds {@code element} to the set to be returned from %s.",
            metadata.getType().javadocNoArgMethodLink(property.getGetterName()))
        .addLine(" * If the set already contains {@code element}, then {@code %s}",
            addMethod(property))
        .addLine(" * has no effect (only the previously added element is retained).")
        .addLine(" *")
        .addLine(" * @return this {@code %s} object", metadata.getBuilder().getSimpleName());
    if (!unboxedType.isPresent()) {
      code.addLine(" * @throws NullPointerException if {@code element} is null");
    }
    code.addLine(" */")
        .addLine("public %s %s(%s element) {",
            metadata.getBuilder(),
            addMethod(property),
            unboxedType.orElse(elementType));
    Block body = methodBody(code, "element");
    addConvertToTreeSet(body);
    if (unboxedType.isPresent()) {
      body.addLine("  %s.add(element);", property.getField());
    } else {
      body.addLine("  %s.add(%s.requireNonNull(element));", property.getField(), Objects.class);
    }
    body.addLine("  return (%s) this;", metadata.getBuilder());
    code.add(body)
        .addLine("}");
  }

  private void addConvertToTreeSet(SourceBuilder code) {
    code.addLine("  if (%s == null) {", property.getField())
        .addLine("    // Use default comparator")
        .addLine("    %s = new %s<>();", property.getField(), TreeSet.class);
    if (code.feature(GUAVA).isAvailable()) {
      code.addLine("  } else if (%s instanceof %s) {",
              property.getField(), ImmutableSortedSet.class)
          .addLine("    %1$s = new %2$s<>(%1$s);", property.getField(), TreeSet.class);
    }
    code.addLine("  }");
  }

  private void addVarargsAdd(SourceBuilder code, Metadata metadata) {
    code.addLine("")
        .addLine("/**")
        .addLine(" * Adds each element of {@code elements} to the set to be returned from")
        .addLine(" * %s, ignoring duplicate elements",
            metadata.getType().javadocNoArgMethodLink(property.getGetterName()))
        .addLine(" * (only the first duplicate element is added).")
        .addLine(" *")
        .addLine(" * @return this {@code %s} object", metadata.getBuilder().getSimpleName());
    if (!unboxedType.isPresent()) {
      code.addLine(" * @throws NullPointerException if {@code elements} is null or contains a")
          .addLine(" *     null element");
    }
    code.addLine(" */");
    if (needsSafeVarargs) {
      if (!overridesVarargsAddMethod) {
        code.addLine("@%s", SafeVarargs.class)
            .addLine("@%s({\"varargs\"})", SuppressWarnings.class);
      } else {
        code.addLine("@%s({\"unchecked\", \"varargs\"})", SuppressWarnings.class);
      }
    }
    code.add("public ");
    if (needsSafeVarargs && !overridesVarargsAddMethod) {
      code.add("final ");
    }
    code.add("%s %s(%s... elements) {\n",
            metadata.getBuilder(),
            addMethod(property),
            unboxedType.orElse(elementType));
    Optional<Class<?>> arrayUtils = code.feature(GUAVA).arrayUtils(unboxedType.orElse(elementType));
    if (arrayUtils.isPresent()) {
      code.addLine("  return %s(%s.asList(elements));", addAllMethod(property), arrayUtils.get());
    } else {
      // Primitive type, Guava not available
      code.addLine("  for (%s element : elements) {", elementType)
          .addLine("    %s(element);", addMethod(property))
          .addLine("  }")
          .addLine("  return (%s) this;", metadata.getBuilder());
    }
    code.addLine("}");
  }

  private void addSpliteratorAddAll(SourceBuilder code, Metadata metadata) {
    addJavadocForAddAll(code, metadata);
    code.addLine("public %s %s(%s<? extends %s> elements) {",
            metadata.getBuilder(),
            addAllMethod(property),
            Spliterator.class,
            elementType)
        .addLine("  elements.forEachRemaining(this::%s);", addMethod(property))
        .addLine("  return (%s) this;", metadata.getBuilder())
        .addLine("}");
  }

  private void addStreamAddAll(SourceBuilder code, Metadata metadata) {
    addJavadocForAddAll(code, metadata);
    code.addLine("public %s %s(%s<? extends %s, ?> elements) {",
            metadata.getBuilder(),
            addAllMethod(property),
            BaseStream.class,
            elementType)
        .addLine("  return %s(elements.spliterator());", addAllMethod(property))
        .addLine("}");
  }

  private void addIterableAddAll(SourceBuilder code, Metadata metadata) {
    addJavadocForAddAll(code, metadata);
    addAccessorAnnotations(code);
    code.addLine("public %s %s(%s<? extends %s> elements) {",
            metadata.getBuilder(),
            addAllMethod(property),
            Iterable.class,
            elementType)
        .addLine("  elements.forEach(this::%s);", addMethod(property))
        .addLine("  return (%s) this;", metadata.getBuilder())
        .addLine("}");
  }

  private void addJavadocForAddAll(SourceBuilder code, Metadata metadata) {
    code.addLine("")
        .addLine("/**")
        .addLine(" * Adds each element of {@code elements} to the set to be returned from")
        .addLine(" * %s, ignoring duplicate elements",
            metadata.getType().javadocNoArgMethodLink(property.getGetterName()))
        .addLine(" * (only the first duplicate element is added).")
        .addLine(" *")
        .addLine(" * @return this {@code %s} object", metadata.getBuilder().getSimpleName())
        .addLine(" * @throws NullPointerException if {@code elements} is null or contains a")
        .addLine(" *     null element")
        .addLine(" */");
  }

  private void addRemove(SourceBuilder code, Metadata metadata) {
    code.addLine("")
        .addLine("/**")
        .addLine(" * Removes {@code element} from the set to be returned from %s.",
            metadata.getType().javadocNoArgMethodLink(property.getGetterName()))
        .addLine(" * Does nothing if {@code element} is not a member of the set.")
        .addLine(" *")
        .addLine(" * @return this {@code %s} object", metadata.getBuilder().getSimpleName());
    if (!unboxedType.isPresent()) {
      code.addLine(" * @throws NullPointerException if {@code element} is null");
    }
    code.addLine(" */")
        .addLine("public %s %s(%s element) {",
            metadata.getBuilder(),
            removeMethod(property),
            unboxedType.orElse(elementType));
    Block body = methodBody(code, "mutator");
    addConvertToTreeSet(body);
    if (unboxedType.isPresent()) {
      body.addLine("  %s.remove(element);", property.getField());
    } else {
      body.addLine("  %s.remove(%s.requireNonNull(element));", property.getField(), Objects.class);
    }
    body.addLine("  return (%s) this;", metadata.getBuilder());
    code.add(body)
        .addLine("}");
  }

  private void addMutator(SourceBuilder code, Metadata metadata) {
    code.addLine("")
        .addLine("/**")
        .addLine(" * Applies {@code mutator} to the set to be returned from %s.",
            metadata.getType().javadocNoArgMethodLink(property.getGetterName()))
        .addLine(" *")
        .addLine(" * <p>This method mutates the set in-place. {@code mutator} is a void")
        .addLine(" * consumer, so any value returned from a lambda will be ignored. Take care")
        .addLine(" * not to call pure functions, like %s.",
            COLLECTION.javadocNoArgMethodLink("stream"))
        .addLine(" *")
        .addLine(" * @return this {@code Builder} object")
        .addLine(" * @throws NullPointerException if {@code mutator} is null")
        .addLine(" */")
        .addLine("public %s %s(%s mutator) {",
            metadata.getBuilder(),
            mutator(property),
            mutatorType.getFunctionalInterface());
    Block body = methodBody(code, "mutator");
    addConvertToTreeSet(body);
    if (overridesAddMethod) {
      body.addLine("  mutator.%s(new %s<%s>(%s, this::%s));",
          mutatorType.getMethodName(),
          CheckedNavigableSet.TYPE,
          elementType,
          property.getField(),
          addMethod(property));
    } else {
      body.addLine("  // If %s is overridden, this method will be updated to delegate to it",
              addMethod(property))
          .addLine("  mutator.%s(%s);", mutatorType.getMethodName(), property.getField());
    }
    body.addLine("  return (%s) this;", metadata.getBuilder());
    code.add(body)
        .addLine("}");
  }

  private void addClear(SourceBuilder code, Metadata metadata) {
    code.addLine("")
        .addLine("/**")
        .addLine(" * Clears the set to be returned from %s.",
            metadata.getType().javadocNoArgMethodLink(property.getGetterName()))
        .addLine(" *")
        .addLine(" * @return this {@code %s} object", metadata.getBuilder().getSimpleName())
        .addLine(" */")
        .addLine("public %s %s() {", metadata.getBuilder(), clearMethod(property));
    if (code.feature(GUAVA).isAvailable()) {
      code.addLine("  if (%s instanceof %s) {", property.getField(), ImmutableSortedSet.class)
          .addLine("    if (%s.isEmpty()) {", property.getField())
          .addLine("       // Do nothing")
          .addLine("    } else if (%s.comparator() != null) {", property.getField())
          .addLine("      %1$s = new %2$s<%3$s>(%1$s.comparator()).build();",
              property.getField(), ImmutableSortedSet.Builder.class, elementType)
          .addLine("    } else {")
          .addLine("      %s = %s.of();", property.getField(), ImmutableSortedSet.class)
          .addLine("    }")
          .add("  } else ");
    }
    code.addLine("  if (%s != null) {", property.getField())
        .addLine("    %s.clear();", property.getField())
        .addLine("  }")
        .addLine("  return (%s) this;", metadata.getBuilder())
        .addLine("}");
  }

  private void addGetter(SourceBuilder code, Metadata metadata) {
    code.addLine("")
        .addLine("/**")
        .addLine(" * Returns an unmodifiable view of the set that will be returned by")
        .addLine(" * %s.", metadata.getType().javadocNoArgMethodLink(property.getGetterName()))
        .addLine(" * Changes to this builder will be reflected in the view.")
        .addLine(" */")
        .addLine("public %s<%s> %s() {", SortedSet.class, elementType, getter(property));
    addConvertToTreeSet(code);
    code.addLine("  return %s.unmodifiableSortedSet(%s);", Collections.class, property.getField())
        .addLine("}");
  }

  @Override
  public void addFinalFieldAssignment(SourceBuilder code, Excerpt finalField, String builder) {
    code.addLine("if (%s == null) {", property.getField().on(builder));
    if (code.feature(GUAVA).isAvailable()) {
      code.addLine("  %s = %s.of();",
              finalField, ImmutableSortedSet.class)
          .addLine("} else if (%s instanceof %s) {",
              property.getField().on(builder), ImmutableSortedSet.class)
          .addLine("  %s = (%s<%s>) %s;",
              finalField, ImmutableSortedSet.class, elementType, property.getField().on(builder))
          .addLine("} else {")
          .addLine("  %s = %s.copyOfSorted(%s);",
              finalField, ImmutableSortedSet.class, property.getField().on(builder));
    } else {
      code.addLine("  %s = %s.unmodifiableSortedSet(new %s<>());",
              finalField, Collections.class, TreeSet.class)
          .addLine("} else {")
          .addLine("  %s = %s.unmodifiableSortedSet(new %s<>(%s));",
              finalField, Collections.class, TreeSet.class, property.getField().on(builder));
    }
    code.addLine("}");
  }

  @Override
  public void addMergeFromValue(Block code, String value) {
    if (code.feature(GUAVA).isAvailable()) {
      code.addLine("if (%s instanceof %s", value, metadata.getValueType().getQualifiedName())
          .addLine("      && (%s == null", property.getField())
          .addLine("          || (%s instanceof %s ",
              property.getField(), ImmutableSortedSet.class)
          .addLine("              && %s.isEmpty()", property.getField())
<<<<<<< HEAD
          .addLine("              && Objects.equals(%s.comparator(), %s.%s().comparator())))) {",
              property.getField(), value, property.getGetterName())
=======
          .addLine("              && %s.equals(%s.comparator(), %s.%s().comparator())))) {",
              Objects.class, property.getField(), value, property.getGetterName())
>>>>>>> 645ef7db
          .addLine("  @%s(\"unchecked\")", SuppressWarnings.class)
          .addLine("  %1$s<%2$s> _temporary = (%1$s<%2$s>) (%1$s<?>) %3$s.%4$s();",
              ImmutableSortedSet.class,
              elementType,
              value,
              property.getGetterName())
          .addLine("  %s = _temporary;", property.getField())
          .addLine("} else {");
    }
    code.addLine("%s(%s.%s());", addAllMethod(property), value, property.getGetterName());
    if (code.feature(GUAVA).isAvailable()) {
      code.addLine("}");
    }
  }

  @Override
  public void addMergeFromBuilder(Block code, String builder) {
    Excerpt base = Declarations.upcastToGeneratedBuilder(code, metadata, builder);
    code.addLine("if (%s != null) {", property.getField().on(base))
        .addLine("  %s(%s);", addAllMethod(property), property.getField().on(base))
        .addLine("}");
  }

  @Override
  public void addSetFromResult(SourceBuilder code, Excerpt builder, Excerpt variable) {
    code.addLine("%s.%s(%s);", builder, addAllMethod(property), variable);
  }

  @Override
  public void addClearField(Block code) {
    code.addLine("%s();", clearMethod(property));
  }
}<|MERGE_RESOLUTION|>--- conflicted
+++ resolved
@@ -489,13 +489,8 @@
           .addLine("          || (%s instanceof %s ",
               property.getField(), ImmutableSortedSet.class)
           .addLine("              && %s.isEmpty()", property.getField())
-<<<<<<< HEAD
-          .addLine("              && Objects.equals(%s.comparator(), %s.%s().comparator())))) {",
-              property.getField(), value, property.getGetterName())
-=======
           .addLine("              && %s.equals(%s.comparator(), %s.%s().comparator())))) {",
               Objects.class, property.getField(), value, property.getGetterName())
->>>>>>> 645ef7db
           .addLine("  @%s(\"unchecked\")", SuppressWarnings.class)
           .addLine("  %1$s<%2$s> _temporary = (%1$s<%2$s>) (%1$s<?>) %3$s.%4$s();",
               ImmutableSortedSet.class,
