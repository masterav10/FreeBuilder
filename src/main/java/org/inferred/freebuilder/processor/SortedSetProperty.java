--- conflicted
+++ resolved
@@ -51,17 +51,10 @@
 import java.util.Comparator;
 import java.util.NavigableSet;
 import java.util.Objects;
-<<<<<<< HEAD
-import java.util.SortedSet;
-import java.util.Spliterator;
-import java.util.TreeSet;
-import java.util.function.Consumer;
-=======
 import java.util.Optional;
 import java.util.SortedSet;
 import java.util.Spliterator;
 import java.util.TreeSet;
->>>>>>> 178721b7
 import java.util.stream.BaseStream;
 
 import javax.lang.model.element.TypeElement;
@@ -404,13 +397,7 @@
         .addLine("public %s %s(%s mutator) {",
             metadata.getBuilder(),
             mutator(property),
-<<<<<<< HEAD
-            Consumer.class,
-            SortedSet.class,
-            elementType);
-=======
             mutatorType.getFunctionalInterface());
->>>>>>> 178721b7
     Block body = methodBody(code, "mutator");
     addConvertToTreeSet(body);
     if (overridesAddMethod) {
