/*
 * Copyright 2014 Google Inc. All rights reserved.
 *
 * Licensed under the Apache License, Version 2.0 (the "License");
 * you may not use this file except in compliance with the License.
 * You may obtain a copy of the License at
 *
 * http://www.apache.org/licenses/LICENSE-2.0
 *
 * Unless required by applicable law or agreed to in writing, software
 * distributed under the License is distributed on an "AS IS" BASIS,
 * WITHOUT WARRANTIES OR CONDITIONS OF ANY KIND, either express or implied.
 * See the License for the specific language governing permissions and
 * limitations under the License.
 */
package org.inferred.freebuilder.processor;

import static javax.lang.model.type.TypeKind.DECLARED;
import static org.inferred.freebuilder.processor.BuilderMethods.getter;
import static org.inferred.freebuilder.processor.BuilderMethods.mapper;
import static org.inferred.freebuilder.processor.BuilderMethods.setter;
import static org.inferred.freebuilder.processor.util.Block.methodBody;
import static org.inferred.freebuilder.processor.util.FunctionalType.functionalTypeAcceptedByMethod;
import static org.inferred.freebuilder.processor.util.FunctionalType.unaryOperator;

import com.google.common.collect.ImmutableSet;

import org.inferred.freebuilder.processor.Metadata.Property;
import org.inferred.freebuilder.processor.util.Block;
import org.inferred.freebuilder.processor.util.Excerpt;
import org.inferred.freebuilder.processor.util.Excerpts;
import org.inferred.freebuilder.processor.util.FieldAccess;
import org.inferred.freebuilder.processor.util.FunctionalType;
import org.inferred.freebuilder.processor.util.ObjectsExcerpts;
import org.inferred.freebuilder.processor.util.SourceBuilder;
import org.inferred.freebuilder.processor.util.TypeMirrorExcerpt;

import java.util.Objects;
import java.util.Optional;
import java.util.Set;

import javax.lang.model.element.AnnotationMirror;
import javax.lang.model.element.TypeElement;

/** {@link PropertyCodeGenerator} providing reference semantics for Nullable properties. */
class NullableProperty extends PropertyCodeGenerator {

  static class Factory implements PropertyCodeGenerator.Factory {

    @Override
    public Optional<NullableProperty> create(Config config) {
      Property property = config.getProperty();
      boolean isPrimitive = property.getType().getKind().isPrimitive();
      Set<TypeElement> nullableAnnotations = nullablesIn(config.getAnnotations());
      if (isPrimitive || nullableAnnotations.isEmpty()) {
        return Optional.empty();
      }
      FunctionalType mapperType = functionalTypeAcceptedByMethod(
          config.getBuilder(),
          mapper(property),
          unaryOperator(property.getBoxedType().orElse(property.getType())),
          config.getElements(),
          config.getTypes());
      return Optional.of(new NullableProperty(
          config.getMetadata(), property, nullableAnnotations, mapperType));
    }

    private static Set<TypeElement> nullablesIn(Iterable<? extends AnnotationMirror> annotations) {
      ImmutableSet.Builder<TypeElement> nullableAnnotations = ImmutableSet.builder();
      for (AnnotationMirror mirror : annotations) {
        if (mirror.getElementValues().isEmpty()) {
          TypeElement type = (TypeElement) mirror.getAnnotationType().asElement();
          if (type.getSimpleName().contentEquals("Nullable")) {
            nullableAnnotations.add(type);
          }
        }
      }
      return nullableAnnotations.build();
    }
  }

  private final Set<TypeElement> nullables;
  private final FunctionalType mapperType;

  NullableProperty(
      Metadata metadata,
      Property property,
      Iterable<TypeElement> nullableAnnotations,
      FunctionalType mapperType) {
    super(metadata, property);
    this.nullables = ImmutableSet.copyOf(nullableAnnotations);
    this.mapperType = mapperType;
  }

  @Override
  public Type getType() {
    return Type.OPTIONAL;
  }

  @Override
  public void addBuilderFieldDeclaration(SourceBuilder code) {
    addGetterAnnotations(code);
    code.add("private %s %s = null;\n", property.getType(), property.getField());
  }

  @Override
  public void addBuilderFieldAccessors(SourceBuilder code) {
    addSetter(code, metadata);
    addMapper(code, metadata);
    addGetter(code, metadata);
  }

  private void addSetter(SourceBuilder code, Metadata metadata) {
    code.addLine("")
        .addLine("/**")
        .addLine(" * Sets the value to be returned by %s.",
            metadata.getType().javadocNoArgMethodLink(property.getGetterName()))
        .addLine(" *")
        .addLine(" * @return this {@code %s} object", metadata.getBuilder().getSimpleName())
        .addLine(" */");
    addAccessorAnnotations(code);
    code.add("public %s %s(", metadata.getBuilder(), setter(property));
    addGetterAnnotations(code);
    code.add("%s %s) {\n", property.getType(), property.getName())
        .add(methodBody(code, property.getName())
            .addLine("  %s = %s;", property.getField(), property.getName())
            .addLine("  return (%s) this;", metadata.getBuilder()))
        .addLine("}");
  }

<<<<<<< HEAD
  private void addMapper(SourceBuilder code, final Metadata metadata) {
=======
  private void addMapper(SourceBuilder code, Metadata metadata) {
>>>>>>> 645ef7db
    code.addLine("")
        .addLine("/**")
        .addLine(" * If the value to be returned by %s is not",
            metadata.getType().javadocNoArgMethodLink(property.getGetterName()))
        .addLine(" * null, replaces it by applying {@code mapper} to it and using the result.")
        .addLine(" *")
        .addLine(" * @return this {@code %s} object", metadata.getBuilder().getSimpleName())
        .addLine(" * @throws NullPointerException if {@code mapper} is null")
        .addLine(" */")
        .addLine("public %s %s(%s mapper) {",
            metadata.getBuilder(), mapper(property), mapperType.getFunctionalInterface())
        .addLine("  %s.requireNonNull(mapper);", Objects.class);
    Block body = methodBody(code, "mapper");
    Excerpt propertyValue = body.declare(new TypeMirrorExcerpt(
        property.getType()), property.getName(), Excerpts.add("%s()", getter(property)));
    body.addLine("  if (%s != null) {", propertyValue)
        .addLine("    %s(mapper.%s(%s));",
            setter(property), mapperType.getMethodName(), propertyValue)
        .addLine("  }")
        .addLine("  return (%s) this;", metadata.getBuilder());
    code.add(body)
        .addLine("}");
  }

  private void addGetter(SourceBuilder code, Metadata metadata) {
    code.addLine("")
        .addLine("/**")
        .addLine(" * Returns the value that will be returned by %s.",
            metadata.getType().javadocNoArgMethodLink(property.getGetterName()))
        .addLine(" */");
    addGetterAnnotations(code);
    code.addLine("public %s %s() {", property.getType(), getter(property))
        .addLine("  return %s;", property.getField())
        .addLine("}");
  }

  @Override
  public void addValueFieldDeclaration(SourceBuilder code, FieldAccess finalField) {
    addGetterAnnotations(code);
    code.add("private final %s %s;\n", property.getType(), finalField);
  }

  @Override
  public void addFinalFieldAssignment(SourceBuilder code, Excerpt finalField, String builder) {
    code.addLine("%s = %s;", finalField, property.getField().on(builder));
  }

  @Override
  public void addMergeFromValue(Block code, String value) {
    Excerpt defaults = Declarations.freshBuilder(code, metadata).orElse(null);
    if (defaults != null) {
      code.addLine("if (%s) {", ObjectsExcerpts.notEquals(
          Excerpts.add("%s.%s()", value, property.getGetterName()),
          Excerpts.add("%s.%s()", defaults, getter(property)),
          DECLARED));
    }
    code.addLine("  %s(%s.%s());", setter(property), value, property.getGetterName());
    if (defaults != null) {
      code.addLine("}");
    }
  }

  @Override
  public void addMergeFromBuilder(Block code, String builder) {
    Excerpt defaults = Declarations.freshBuilder(code, metadata).orElse(null);
    if (defaults != null) {
      code.addLine("if (%s) {", ObjectsExcerpts.notEquals(
          Excerpts.add("%s.%s()", builder, getter(property)),
          Excerpts.add("%s.%s()", defaults, getter(property)),
          DECLARED));
    }
    code.addLine("  %s(%s.%s());", setter(property), builder, getter(property));
    if (defaults != null) {
      code.addLine("}");
    }
  }

  @Override
  public void addGetterAnnotations(SourceBuilder code) {
    for (TypeElement nullableAnnotation : nullables) {
      code.add("@%s ", nullableAnnotation);
    }
  }

  @Override
  public void addSetFromResult(SourceBuilder code, Excerpt builder, Excerpt variable) {
    code.addLine("%s.%s(%s);", builder, setter(property), variable);
  }

  @Override
  public void addClearField(Block code) {
    Optional<Excerpt> defaults = Declarations.freshBuilder(code, metadata);
    if (defaults.isPresent()) {
      code.addLine("%s = %s;", property.getField(), property.getField().on(defaults.get()));
    } else {
      code.addLine("%s = null;", property.getField());
    }
  }
}<|MERGE_RESOLUTION|>--- conflicted
+++ resolved
@@ -128,11 +128,7 @@
         .addLine("}");
   }
 
-<<<<<<< HEAD
-  private void addMapper(SourceBuilder code, final Metadata metadata) {
-=======
   private void addMapper(SourceBuilder code, Metadata metadata) {
->>>>>>> 645ef7db
     code.addLine("")
         .addLine("/**")
         .addLine(" * If the value to be returned by %s is not",
