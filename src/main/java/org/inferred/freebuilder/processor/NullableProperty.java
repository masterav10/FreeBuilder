--- conflicted
+++ resolved
@@ -109,11 +109,7 @@
     addGetter(code);
   }
 
-<<<<<<< HEAD
-  private void addSetter(SourceBuilder code, Metadata metadata) {
-=======
   private void addSetter(SourceBuilder code) {
->>>>>>> 185606be
     code.addLine("")
         .addLine("/**")
         .addLine(" * Sets the value to be returned by %s.",
@@ -131,11 +127,7 @@
         .addLine("}");
   }
 
-<<<<<<< HEAD
-  private void addMapper(SourceBuilder code, Metadata metadata) {
-=======
   private void addMapper(SourceBuilder code) {
->>>>>>> 185606be
     code.addLine("")
         .addLine("/**")
         .addLine(" * If the value to be returned by %s is not",
@@ -146,11 +138,7 @@
         .addLine(" * @throws NullPointerException if {@code mapper} is null")
         .addLine(" */")
         .addLine("public %s %s(%s mapper) {",
-<<<<<<< HEAD
-            metadata.getBuilder(), mapper(property), mapperType.getFunctionalInterface())
-=======
             datatype.getBuilder(), mapper(property), mapperType.getFunctionalInterface())
->>>>>>> 185606be
         .addLine("  %s.requireNonNull(mapper);", Objects.class);
     Block body = methodBody(code, "mapper");
     Excerpt propertyValue = body.declare(new TypeMirrorExcerpt(
@@ -164,11 +152,7 @@
         .addLine("}");
   }
 
-<<<<<<< HEAD
-  private void addGetter(SourceBuilder code, Metadata metadata) {
-=======
   private void addGetter(SourceBuilder code) {
->>>>>>> 185606be
     code.addLine("")
         .addLine("/**")
         .addLine(" * Returns the value that will be returned by %s.",
@@ -193,11 +177,7 @@
 
   @Override
   public void addMergeFromValue(Block code, String value) {
-<<<<<<< HEAD
-    Excerpt defaults = Declarations.freshBuilder(code, metadata).orElse(null);
-=======
     Excerpt defaults = Declarations.freshBuilder(code, datatype).orElse(null);
->>>>>>> 185606be
     if (defaults != null) {
       code.addLine("if (%s) {", ObjectsExcerpts.notEquals(
           Excerpts.add("%s.%s()", value, property.getGetterName()),
@@ -212,11 +192,7 @@
 
   @Override
   public void addMergeFromBuilder(Block code, String builder) {
-<<<<<<< HEAD
-    Excerpt defaults = Declarations.freshBuilder(code, metadata).orElse(null);
-=======
     Excerpt defaults = Declarations.freshBuilder(code, datatype).orElse(null);
->>>>>>> 185606be
     if (defaults != null) {
       code.addLine("if (%s) {", ObjectsExcerpts.notEquals(
           Excerpts.add("%s.%s()", builder, getter(property)),
