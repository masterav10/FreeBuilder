/*
 * Copyright 2014 Google Inc. All rights reserved.
 *
 * Licensed under the Apache License, Version 2.0 (the "License");
 * you may not use this file except in compliance with the License.
 * You may obtain a copy of the License at
 *
 * http://www.apache.org/licenses/LICENSE-2.0
 *
 * Unless required by applicable law or agreed to in writing, software
 * distributed under the License is distributed on an "AS IS" BASIS,
 * WITHOUT WARRANTIES OR CONDITIONS OF ANY KIND, either express or implied.
 * See the License for the specific language governing permissions and
 * limitations under the License.
 */
package org.inferred.freebuilder.processor;

import static javax.lang.model.type.TypeKind.DECLARED;
import static org.inferred.freebuilder.processor.BuilderMethods.getter;
import static org.inferred.freebuilder.processor.BuilderMethods.mapper;
import static org.inferred.freebuilder.processor.BuilderMethods.setter;
import static org.inferred.freebuilder.processor.util.Block.methodBody;
<<<<<<< HEAD
=======
import static org.inferred.freebuilder.processor.util.FunctionalType.functionalTypeAcceptedByMethod;
import static org.inferred.freebuilder.processor.util.FunctionalType.unaryOperator;
>>>>>>> 178721b7

import com.google.common.collect.ImmutableSet;

import org.inferred.freebuilder.processor.Metadata.Property;
import org.inferred.freebuilder.processor.util.Block;
import org.inferred.freebuilder.processor.util.Excerpt;
import org.inferred.freebuilder.processor.util.Excerpts;
import org.inferred.freebuilder.processor.util.FieldAccess;
import org.inferred.freebuilder.processor.util.FunctionalType;
import org.inferred.freebuilder.processor.util.ObjectsExcerpts;
import org.inferred.freebuilder.processor.util.SourceBuilder;
import org.inferred.freebuilder.processor.util.TypeMirrorExcerpt;

import java.util.Objects;
<<<<<<< HEAD
=======
import java.util.Optional;
>>>>>>> 178721b7
import java.util.Set;
import java.util.function.UnaryOperator;

import javax.lang.model.element.AnnotationMirror;
import javax.lang.model.element.TypeElement;

/** {@link PropertyCodeGenerator} providing reference semantics for Nullable properties. */
class NullableProperty extends PropertyCodeGenerator {

  static class Factory implements PropertyCodeGenerator.Factory {

    @Override
    public Optional<NullableProperty> create(Config config) {
      Property property = config.getProperty();
      boolean isPrimitive = property.getType().getKind().isPrimitive();
      Set<TypeElement> nullableAnnotations = nullablesIn(config.getAnnotations());
      if (isPrimitive || nullableAnnotations.isEmpty()) {
        return Optional.empty();
      }
      FunctionalType mapperType = functionalTypeAcceptedByMethod(
          config.getBuilder(),
          mapper(property),
          unaryOperator(property.getBoxedType().orElse(property.getType())),
          config.getElements(),
          config.getTypes());
      return Optional.of(new NullableProperty(
          config.getMetadata(), property, nullableAnnotations, mapperType));
    }

    private static Set<TypeElement> nullablesIn(Iterable<? extends AnnotationMirror> annotations) {
      ImmutableSet.Builder<TypeElement> nullableAnnotations = ImmutableSet.builder();
      for (AnnotationMirror mirror : annotations) {
        if (mirror.getElementValues().isEmpty()) {
          TypeElement type = (TypeElement) mirror.getAnnotationType().asElement();
          if (type.getSimpleName().contentEquals("Nullable")) {
            nullableAnnotations.add(type);
          }
        }
      }
      return nullableAnnotations.build();
    }
  }

  private final Set<TypeElement> nullables;
  private final FunctionalType mapperType;

  NullableProperty(
      Metadata metadata,
      Property property,
      Iterable<TypeElement> nullableAnnotations,
      FunctionalType mapperType) {
    super(metadata, property);
    this.nullables = ImmutableSet.copyOf(nullableAnnotations);
    this.mapperType = mapperType;
  }

  @Override
  public Type getType() {
    return Type.OPTIONAL;
  }

  @Override
  public void addBuilderFieldDeclaration(SourceBuilder code) {
    addGetterAnnotations(code);
    code.add("private %s %s = null;\n", property.getType(), property.getField());
  }

  @Override
  public void addBuilderFieldAccessors(SourceBuilder code) {
    addSetter(code, metadata);
    addMapper(code, metadata);
    addGetter(code, metadata);
  }

  private void addSetter(SourceBuilder code, final Metadata metadata) {
    code.addLine("")
        .addLine("/**")
        .addLine(" * Sets the value to be returned by %s.",
            metadata.getType().javadocNoArgMethodLink(property.getGetterName()))
        .addLine(" *")
        .addLine(" * @return this {@code %s} object", metadata.getBuilder().getSimpleName())
        .addLine(" */");
    addAccessorAnnotations(code);
    code.add("public %s %s(", metadata.getBuilder(), setter(property));
    addGetterAnnotations(code);
    code.add("%s %s) {\n", property.getType(), property.getName())
        .add(methodBody(code, property.getName())
            .addLine("  %s = %s;", property.getField(), property.getName())
            .addLine("  return (%s) this;", metadata.getBuilder()))
        .addLine("}");
  }

  private void addMapper(SourceBuilder code, final Metadata metadata) {
<<<<<<< HEAD
    TypeMirror typeParam = property.getBoxedType().or(property.getType());
=======
>>>>>>> 178721b7
    code.addLine("")
        .addLine("/**")
        .addLine(" * If the value to be returned by %s is not",
            metadata.getType().javadocNoArgMethodLink(property.getGetterName()))
        .addLine(" * null, replaces it by applying {@code mapper} to it and using the result.")
        .addLine(" *")
        .addLine(" * @return this {@code %s} object", metadata.getBuilder().getSimpleName())
        .addLine(" * @throws NullPointerException if {@code mapper} is null")
        .addLine(" */")
<<<<<<< HEAD
        .addLine("public %s %s(%s<%s> mapper) {",
            metadata.getBuilder(),
            mapper(property),
            UnaryOperator.class,
            typeParam)
=======
        .addLine("public %s %s(%s mapper) {",
            metadata.getBuilder(), mapper(property), mapperType.getFunctionalInterface())
>>>>>>> 178721b7
        .addLine("  %s.requireNonNull(mapper);", Objects.class);
    Block body = methodBody(code, "mapper");
    Excerpt propertyValue = body.declare(new TypeMirrorExcerpt(
        property.getType()), property.getName(), Excerpts.add("%s()", getter(property)));
    body.addLine("  if (%s != null) {", propertyValue)
        .addLine("    %s(mapper.%s(%s));",
            setter(property), mapperType.getMethodName(), propertyValue)
        .addLine("  }")
        .addLine("  return (%s) this;", metadata.getBuilder());
    code.add(body)
        .addLine("}");
  }

  private void addGetter(SourceBuilder code, final Metadata metadata) {
    code.addLine("")
        .addLine("/**")
        .addLine(" * Returns the value that will be returned by %s.",
            metadata.getType().javadocNoArgMethodLink(property.getGetterName()))
        .addLine(" */");
    addGetterAnnotations(code);
    code.addLine("public %s %s() {", property.getType(), getter(property))
        .addLine("  return %s;", property.getField())
        .addLine("}");
  }

  @Override
  public void addValueFieldDeclaration(SourceBuilder code, FieldAccess finalField) {
    addGetterAnnotations(code);
    code.add("private final %s %s;\n", property.getType(), finalField);
  }

  @Override
  public void addFinalFieldAssignment(SourceBuilder code, Excerpt finalField, String builder) {
    code.addLine("%s = %s;", finalField, property.getField().on(builder));
  }

  @Override
  public void addMergeFromValue(Block code, String value) {
    Excerpt defaults = Declarations.freshBuilder(code, metadata).orElse(null);
    if (defaults != null) {
      code.addLine("if (%s) {", ObjectsExcerpts.notEquals(
          Excerpts.add("%s.%s()", value, property.getGetterName()),
          Excerpts.add("%s.%s()", defaults, getter(property)),
          DECLARED));
    }
    code.addLine("  %s(%s.%s());", setter(property), value, property.getGetterName());
    if (defaults != null) {
      code.addLine("}");
    }
  }

  @Override
  public void addMergeFromBuilder(Block code, String builder) {
    Excerpt defaults = Declarations.freshBuilder(code, metadata).orElse(null);
    if (defaults != null) {
      code.addLine("if (%s) {", ObjectsExcerpts.notEquals(
          Excerpts.add("%s.%s()", builder, getter(property)),
          Excerpts.add("%s.%s()", defaults, getter(property)),
          DECLARED));
    }
    code.addLine("  %s(%s.%s());", setter(property), builder, getter(property));
    if (defaults != null) {
      code.addLine("}");
    }
  }

  @Override
  public void addGetterAnnotations(SourceBuilder code) {
    for (TypeElement nullableAnnotation : nullables) {
      code.add("@%s ", nullableAnnotation);
    }
  }

  @Override
  public void addSetFromResult(SourceBuilder code, Excerpt builder, Excerpt variable) {
    code.addLine("%s.%s(%s);", builder, setter(property), variable);
  }

  @Override
  public void addClearField(Block code) {
    Optional<Excerpt> defaults = Declarations.freshBuilder(code, metadata);
    if (defaults.isPresent()) {
      code.addLine("%s = %s;", property.getField(), property.getField().on(defaults.get()));
    } else {
      code.addLine("%s = null;", property.getField());
    }
  }
}<|MERGE_RESOLUTION|>--- conflicted
+++ resolved
@@ -20,11 +20,8 @@
 import static org.inferred.freebuilder.processor.BuilderMethods.mapper;
 import static org.inferred.freebuilder.processor.BuilderMethods.setter;
 import static org.inferred.freebuilder.processor.util.Block.methodBody;
-<<<<<<< HEAD
-=======
 import static org.inferred.freebuilder.processor.util.FunctionalType.functionalTypeAcceptedByMethod;
 import static org.inferred.freebuilder.processor.util.FunctionalType.unaryOperator;
->>>>>>> 178721b7
 
 import com.google.common.collect.ImmutableSet;
 
@@ -39,12 +36,8 @@
 import org.inferred.freebuilder.processor.util.TypeMirrorExcerpt;
 
 import java.util.Objects;
-<<<<<<< HEAD
-=======
 import java.util.Optional;
->>>>>>> 178721b7
 import java.util.Set;
-import java.util.function.UnaryOperator;
 
 import javax.lang.model.element.AnnotationMirror;
 import javax.lang.model.element.TypeElement;
@@ -136,10 +129,6 @@
   }
 
   private void addMapper(SourceBuilder code, final Metadata metadata) {
-<<<<<<< HEAD
-    TypeMirror typeParam = property.getBoxedType().or(property.getType());
-=======
->>>>>>> 178721b7
     code.addLine("")
         .addLine("/**")
         .addLine(" * If the value to be returned by %s is not",
@@ -149,16 +138,8 @@
         .addLine(" * @return this {@code %s} object", metadata.getBuilder().getSimpleName())
         .addLine(" * @throws NullPointerException if {@code mapper} is null")
         .addLine(" */")
-<<<<<<< HEAD
-        .addLine("public %s %s(%s<%s> mapper) {",
-            metadata.getBuilder(),
-            mapper(property),
-            UnaryOperator.class,
-            typeParam)
-=======
         .addLine("public %s %s(%s mapper) {",
             metadata.getBuilder(), mapper(property), mapperType.getFunctionalInterface())
->>>>>>> 178721b7
         .addLine("  %s.requireNonNull(mapper);", Objects.class);
     Block body = methodBody(code, "mapper");
     Excerpt propertyValue = body.declare(new TypeMirrorExcerpt(
