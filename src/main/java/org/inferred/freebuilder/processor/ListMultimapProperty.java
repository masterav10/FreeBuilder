--- conflicted
+++ resolved
@@ -43,19 +43,12 @@
 import org.inferred.freebuilder.processor.excerpt.CheckedListMultimap;
 import org.inferred.freebuilder.processor.util.Block;
 import org.inferred.freebuilder.processor.util.Excerpt;
-<<<<<<< HEAD
-=======
 import org.inferred.freebuilder.processor.util.FunctionalType;
->>>>>>> 178721b7
 import org.inferred.freebuilder.processor.util.SourceBuilder;
 
 import java.util.Collection;
 import java.util.Map.Entry;
-<<<<<<< HEAD
-import java.util.function.Consumer;
-=======
 import java.util.Optional;
->>>>>>> 178721b7
 
 import javax.lang.model.element.TypeElement;
 import javax.lang.model.type.DeclaredType;
@@ -348,14 +341,7 @@
         .addLine("public %s %s(%s mutator) {",
             metadata.getBuilder(),
             mutator(property),
-<<<<<<< HEAD
-            Consumer.class,
-            ListMultimap.class,
-            keyType,
-            valueType);
-=======
             mutatorType.getFunctionalInterface());
->>>>>>> 178721b7
     Block body = methodBody(code, "mutator");
     if (overridesPutMethod) {
       body.addLine("  mutator.%s(new %s<>(%s, this::%s));",
