/*
 * Copyright 2014 Google Inc. All rights reserved.
 *
 * Licensed under the Apache License, Version 2.0 (the "License");
 * you may not use this file except in compliance with the License.
 * You may obtain a copy of the License at
 *
 * http://www.apache.org/licenses/LICENSE-2.0
 *
 * Unless required by applicable law or agreed to in writing, software
 * distributed under the License is distributed on an "AS IS" BASIS,
 * WITHOUT WARRANTIES OR CONDITIONS OF ANY KIND, either express or implied.
 * See the License for the specific language governing permissions and
 * limitations under the License.
 */
package org.inferred.freebuilder.processor;

import static org.inferred.freebuilder.processor.BuilderMethods.clearMethod;
import static org.inferred.freebuilder.processor.BuilderMethods.getter;
import static org.inferred.freebuilder.processor.BuilderMethods.mapper;
import static org.inferred.freebuilder.processor.BuilderMethods.nullableSetter;
import static org.inferred.freebuilder.processor.BuilderMethods.setter;
import static org.inferred.freebuilder.processor.Util.erasesToAnyOf;
import static org.inferred.freebuilder.processor.Util.upperBound;
import static org.inferred.freebuilder.processor.util.Block.methodBody;
import static org.inferred.freebuilder.processor.util.FunctionalType.functionalTypeAcceptedByMethod;
import static org.inferred.freebuilder.processor.util.FunctionalType.unaryOperator;
import static org.inferred.freebuilder.processor.util.ModelUtils.maybeDeclared;
import static org.inferred.freebuilder.processor.util.ModelUtils.maybeUnbox;

import com.google.common.annotations.VisibleForTesting;

import org.inferred.freebuilder.processor.util.Block;
import org.inferred.freebuilder.processor.util.Excerpt;
import org.inferred.freebuilder.processor.util.FieldAccess;
import org.inferred.freebuilder.processor.util.FunctionalType;
import org.inferred.freebuilder.processor.util.QualifiedName;
import org.inferred.freebuilder.processor.util.SourceBuilder;
<<<<<<< HEAD
=======
import org.inferred.freebuilder.processor.util.Variable;
>>>>>>> 185606be
import org.inferred.freebuilder.processor.util.feature.Jsr305;

import java.util.Objects;
import java.util.Optional;
import java.util.function.UnaryOperator;

import javax.lang.model.type.DeclaredType;
import javax.lang.model.type.TypeMirror;

/**
 * {@link PropertyCodeGenerator} providing a default value (absent/empty) and convenience setter
 * methods for Guava and Java 8 Optional properties.
 */
class OptionalProperty extends PropertyCodeGenerator {

  @VisibleForTesting
  enum OptionalType {
    GUAVA(QualifiedName.of(com.google.common.base.Optional.class), "absent", "fromNullable") {
      @Override
      protected void applyMapper(
          SourceBuilder code,
          Datatype datatype,
          FunctionalType mapperType,
          Property property) {
        // Guava's transform method throws a NullPointerException if mapper returns null,
        // and it has no flatMap-equivalent. We choose to follow the Java 8 convention of
        // turning a null into an empty (absent) optional as that is the de facto standard
        // now. (If the mapper type *can* return null, of course.)
        if (mapperType.canReturnNull()) {
          code.addLine("%s.requireNonNull(mapper);", Objects.class)
              .addLine("  %s old%s = %s();",
                  property.getType(), property.getCapitalizedName(), getter(property))
              .addLine("  if (old%s.isPresent()) {", property.getCapitalizedName())
              .addLine("     %s(mapper.%s(old%s.get()));",
                  nullableSetter(property),
                  mapperType.getMethodName(),
                  property.getCapitalizedName())
              .addLine("  }")
              .addLine("  return (%s) this;", datatype.getBuilder());
        } else {
          code.addLine("  return %s(%s().transform(mapper::%s));",
              setter(property), getter(property), mapperType.getMethodName());
        }
      }

      @Override
      protected void invokeIfPresent(SourceBuilder code, String value, String method) {
        code.addLine("if (%s.isPresent()) {", value)
            .addLine("  %s(%s.get());", method, value)
            .addLine("}");
      }
    },
    JAVA8(QualifiedName.of(Optional.class), "empty", "ofNullable") {
      @Override
      protected void applyMapper(
          SourceBuilder code,
          Datatype datatype,
          FunctionalType mapperType,
          Property property) {
        code.add("  return %s(%s().map(mapper", setter(property), getter(property));
        if (!mapperType.getFunctionalInterface().getQualifiedName().isClass(UnaryOperator.class)) {
          code.add("::%s", mapperType.getMethodName());
        }
        code.add("));%n");
      }

      @Override
      protected void invokeIfPresent(SourceBuilder code, String value, String method) {
        code.addLine("%s.ifPresent(this::%s);", value, method);
      }
    };

    private final QualifiedName cls;
    private final String empty;
    private final String ofNullable;

    OptionalType(QualifiedName cls, String empty, String ofNullable) {
      this.cls = cls;
      this.empty = empty;
      this.ofNullable = ofNullable;
    }

    protected abstract void applyMapper(
        SourceBuilder code,
        Datatype datatype,
        FunctionalType mapperType,
        Property property);
    protected abstract void invokeIfPresent(SourceBuilder code, String value, String method);
  }

  static class Factory implements PropertyCodeGenerator.Factory {

    @Override
    public Optional<OptionalProperty> create(Config config) {
      Property property = config.getProperty();
      DeclaredType type = maybeDeclared(property.getType()).orElse(null);
      if (type == null) {
        return Optional.empty();
      }

      OptionalType optionalType = maybeOptional(type).orElse(null);
      if (optionalType == null) {
        return Optional.empty();
      }

      TypeMirror elementType = upperBound(config.getElements(), type.getTypeArguments().get(0));
      Optional<TypeMirror> unboxedType = maybeUnbox(elementType, config.getTypes());

      FunctionalType mapperType = functionalTypeAcceptedByMethod(
          config.getBuilder(),
          mapper(property),
          unaryOperator(elementType),
          config.getElements(),
          config.getTypes());

      return Optional.of(new OptionalProperty(
          config.getDatatype(),
          property,
          optionalType,
          elementType,
          unboxedType,
          mapperType));
    }

    private static Optional<OptionalType> maybeOptional(DeclaredType type) {
      for (OptionalType optionalType : OptionalType.values()) {
        if (erasesToAnyOf(type, optionalType.cls)) {
          return Optional.of(optionalType);
        }
      }
      return Optional.empty();
    }
  }

  private final OptionalType optional;
  private final TypeMirror elementType;
  private final Optional<TypeMirror> unboxedType;
  private final FunctionalType mapperType;

  @VisibleForTesting OptionalProperty(
      Datatype datatype,
      Property property,
      OptionalType optional,
      TypeMirror elementType,
      Optional<TypeMirror> unboxedType,
      FunctionalType mapperType) {
<<<<<<< HEAD
    super(metadata, property);
=======
    super(datatype, property);
>>>>>>> 185606be
    this.optional = optional;
    this.elementType = elementType;
    this.unboxedType = unboxedType;
    this.mapperType = mapperType;
  }

  @Override
  public Type getType() {
    return Type.OPTIONAL;
  }

  @Override
  public void addValueFieldDeclaration(SourceBuilder code, FieldAccess finalField) {
    code.addLine("// Store a nullable object instead of an Optional. Escape analysis then")
        .addLine("// allows the JVM to optimize away the Optional objects created by our")
        .addLine("// getter method.")
        .addLine("private final %s %s;", elementType, finalField);
  }

  @Override
  public void addBuilderFieldDeclaration(SourceBuilder code) {
    code.addLine("// Store a nullable object instead of an Optional. Escape analysis then")
        .addLine("// allows the JVM to optimize away the Optional objects created by and")
        .addLine("// passed to our API.")
        .addLine("private %s %s = null;", elementType, property.getField());
  }

  @Override
  public void addBuilderFieldAccessors(SourceBuilder code) {
    addSetter(code);
    addOptionalSetter(code);
    addNullableSetter(code);
    addMapper(code);
    addClear(code);
    addGetter(code);
  }

  private void addSetter(SourceBuilder code) {
    code.addLine("")
        .addLine("/**")
        .addLine(" * Sets the value to be returned by %s.",
            datatype.getType().javadocNoArgMethodLink(property.getGetterName()))
        .addLine(" *")
        .addLine(" * @return this {@code %s} object", datatype.getBuilder().getSimpleName());
    if (!unboxedType.isPresent()) {
      code.addLine(" * @throws NullPointerException if {@code %s} is null", property.getName());
    }
    code.addLine(" */")
        .addLine("public %s %s(%s %s) {",
            datatype.getBuilder(),
            setter(property),
            unboxedType.orElse(elementType),
            property.getName());
    Block body = methodBody(code, property.getName());
    if (unboxedType.isPresent()) {
      body.addLine("  %s = %s;", property.getField(), property.getName());
    } else {
      body.addLine("  %s = %s.requireNonNull(%s);",
          property.getField(), Objects.class, property.getName());
    }
    body.addLine("  return (%s) this;", datatype.getBuilder());
    code.add(body)
        .addLine("}");
  }

  private void addOptionalSetter(SourceBuilder code) {
    code.addLine("")
        .addLine("/**")
        .addLine(" * Sets the value to be returned by %s.",
            datatype.getType().javadocNoArgMethodLink(property.getGetterName()))
        .addLine(" *")
        .addLine(" * @return this {@code %s} object", datatype.getBuilder().getSimpleName())
        .addLine(" */");
    addAccessorAnnotations(code);
    code.addLine("public %s %s(%s<? extends %s> %s) {",
            datatype.getBuilder(),
            setter(property),
            optional.cls,
            elementType,
            property.getName())
        .add(methodBody(code, property.getName())
            .addLine("  if (%s.isPresent()) {", property.getName())
            .addLine("    return %s(%s.get());", setter(property), property.getName())
            .addLine("  } else {")
            .addLine("    return %s();", clearMethod(property))
            .addLine("  }"))
        .addLine("}");
  }

  private void addNullableSetter(SourceBuilder code) {
    code.addLine("")
        .addLine("/**")
        .addLine(" * Sets the value to be returned by %s.",
            datatype.getType().javadocNoArgMethodLink(property.getGetterName()))
        .addLine(" *")
        .addLine(" * @return this {@code %s} object", datatype.getBuilder().getSimpleName())
        .addLine(" */")
        .addLine("public %s %s(%s %s %s) {",
<<<<<<< HEAD
            metadata.getBuilder(),
=======
            datatype.getBuilder(),
>>>>>>> 185606be
            nullableSetter(property),
            Jsr305.nullable(),
            elementType,
            property.getName())
        .add(methodBody(code, property.getName())
            .addLine("  if (%s != null) {", property.getName())
            .addLine("    return %s(%s);", setter(property), property.getName())
            .addLine("  } else {")
            .addLine("    return %s();", clearMethod(property))
            .addLine("  }"))
        .addLine("}");
  }

<<<<<<< HEAD
  private void addMapper(SourceBuilder code, Metadata metadata) {
=======
  private void addMapper(SourceBuilder code) {
>>>>>>> 185606be
    code.addLine("")
        .addLine("/**")
        .addLine(" * If the value to be returned by %s is present,",
            datatype.getType().javadocNoArgMethodLink(property.getGetterName()))
        .addLine(" * replaces it by applying {@code mapper} to it and using the result.");
    if (mapperType.canReturnNull()) {
      code.addLine(" *")
          .addLine(" * <p>If the result is null, clears the value.");
    }
    code.addLine(" *")
        .addLine(" * @return this {@code %s} object", datatype.getBuilder().getSimpleName())
        .addLine(" * @throws NullPointerException if {@code mapper} is null")
        .addLine(" */")
        .addLine("public %s %s(%s mapper) {",
            datatype.getBuilder(),
            mapper(property),
            mapperType.getFunctionalInterface());
    optional.applyMapper(code, datatype, mapperType, property);
    code.addLine("}");
  }

  private void addClear(SourceBuilder code) {
    code.addLine("")
        .addLine("/**")
        .addLine(" * Sets the value to be returned by %s",
            datatype.getType().javadocNoArgMethodLink(property.getGetterName()))
        .addLine(" * to {@link %1$s#%2$s() Optional.%2$s()}.", optional.cls, optional.empty)
        .addLine(" *")
        .addLine(" * @return this {@code %s} object", datatype.getBuilder().getSimpleName())
        .addLine(" */")
        .addLine("public %s %s() {", datatype.getBuilder(), clearMethod(property))
        .addLine("  %s = null;", property.getField())
        .addLine("  return (%s) this;", datatype.getBuilder())
        .addLine("}");
  }

  private void addGetter(SourceBuilder code) {
    code.addLine("")
        .addLine("/**")
        .addLine(" * Returns the value that will be returned by %s.",
            datatype.getType().javadocNoArgMethodLink(property.getGetterName()))
        .addLine(" */")
        .addLine("public %s %s() {", property.getType(), getter(property))
        .addLine("  return %s.%s(%s);\n", optional.cls, optional.ofNullable, property.getField())
        .addLine("}");
  }

  @Override
  public void addFinalFieldAssignment(SourceBuilder code, Excerpt finalField, String builder) {
    code.addLine("%s = %s;", finalField, property.getField().on(builder));
  }

  @Override
  public void addMergeFromValue(Block code, String value) {
    String propertyValue = value + "." + property.getGetterName() + "()";
    optional.invokeIfPresent(code, propertyValue, setter(property));
  }

  @Override
  public void addMergeFromBuilder(Block code, String builder) {
    String propertyValue = builder + "." + getter(property) + "()";
    optional.invokeIfPresent(code, propertyValue, setter(property));
  }

  @Override
  public void addSetBuilderFromPartial(Block code, Variable builder) {
    code.addLine("%s.%s(%s);", builder, nullableSetter(property), property.getField());
  }

  @Override
  public void addReadValueFragment(SourceBuilder code, Excerpt finalField) {
    code.add("%s.%s(%s)", optional.cls, optional.ofNullable, finalField);
  }

  @Override
  public void addSetFromResult(SourceBuilder code, Excerpt builder, Excerpt variable) {
    code.addLine("%s.%s(%s);", builder, setter(property), variable);
  }

  @Override
  public void addClearField(Block code) {
    Optional<Excerpt> defaults = Declarations.freshBuilder(code, datatype);
    if (defaults.isPresent()) {
      code.addLine("%s = %s;", property.getField(), property.getField().on(defaults.get()));
    } else {
      code.addLine("%s = null;", property.getField());
    }
  }
}<|MERGE_RESOLUTION|>--- conflicted
+++ resolved
@@ -36,10 +36,7 @@
 import org.inferred.freebuilder.processor.util.FunctionalType;
 import org.inferred.freebuilder.processor.util.QualifiedName;
 import org.inferred.freebuilder.processor.util.SourceBuilder;
-<<<<<<< HEAD
-=======
 import org.inferred.freebuilder.processor.util.Variable;
->>>>>>> 185606be
 import org.inferred.freebuilder.processor.util.feature.Jsr305;
 
 import java.util.Objects;
@@ -186,11 +183,7 @@
       TypeMirror elementType,
       Optional<TypeMirror> unboxedType,
       FunctionalType mapperType) {
-<<<<<<< HEAD
-    super(metadata, property);
-=======
     super(datatype, property);
->>>>>>> 185606be
     this.optional = optional;
     this.elementType = elementType;
     this.unboxedType = unboxedType;
@@ -289,11 +282,7 @@
         .addLine(" * @return this {@code %s} object", datatype.getBuilder().getSimpleName())
         .addLine(" */")
         .addLine("public %s %s(%s %s %s) {",
-<<<<<<< HEAD
-            metadata.getBuilder(),
-=======
             datatype.getBuilder(),
->>>>>>> 185606be
             nullableSetter(property),
             Jsr305.nullable(),
             elementType,
@@ -307,11 +296,7 @@
         .addLine("}");
   }
 
-<<<<<<< HEAD
-  private void addMapper(SourceBuilder code, Metadata metadata) {
-=======
   private void addMapper(SourceBuilder code) {
->>>>>>> 185606be
     code.addLine("")
         .addLine("/**")
         .addLine(" * If the value to be returned by %s is present,",
