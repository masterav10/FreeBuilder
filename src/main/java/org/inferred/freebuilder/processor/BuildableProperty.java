/*
 * Copyright 2014 Google Inc. All rights reserved.
 *
 * Licensed under the Apache License, Version 2.0 (the "License");
 * you may not use this file except in compliance with the License.
 * You may obtain a copy of the License at
 *
 * http://www.apache.org/licenses/LICENSE-2.0
 *
 * Unless required by applicable law or agreed to in writing, software
 * distributed under the License is distributed on an "AS IS" BASIS,
 * WITHOUT WARRANTIES OR CONDITIONS OF ANY KIND, either express or implied.
 * See the License for the specific language governing permissions and
 * limitations under the License.
 */
package org.inferred.freebuilder.processor;

import static java.util.stream.Collectors.toList;
import static javax.lang.model.element.Modifier.PUBLIC;
import static javax.lang.model.util.ElementFilter.typesIn;
import static org.inferred.freebuilder.processor.BuilderFactory.TypeInference.EXPLICIT_TYPES;
import static org.inferred.freebuilder.processor.BuilderMethods.getBuilderMethod;
import static org.inferred.freebuilder.processor.BuilderMethods.mutator;
import static org.inferred.freebuilder.processor.BuilderMethods.setter;
import static org.inferred.freebuilder.processor.util.Block.methodBody;
import static org.inferred.freebuilder.processor.util.FunctionalType.consumer;
import static org.inferred.freebuilder.processor.util.FunctionalType.functionalTypeAcceptedByMethod;
import static org.inferred.freebuilder.processor.util.ModelUtils.asElement;
import static org.inferred.freebuilder.processor.util.ModelUtils.findAnnotationMirror;
import static org.inferred.freebuilder.processor.util.ModelUtils.maybeDeclared;

<<<<<<< HEAD
import org.inferred.freebuilder.processor.Metadata.Property;
=======
>>>>>>> 185606be
import org.inferred.freebuilder.processor.util.Block;
import org.inferred.freebuilder.processor.util.Excerpt;
import org.inferred.freebuilder.processor.util.Excerpts;
import org.inferred.freebuilder.processor.util.FunctionalType;
import org.inferred.freebuilder.processor.util.ModelUtils;
import org.inferred.freebuilder.processor.util.ParameterizedType;
import org.inferred.freebuilder.processor.util.SourceBuilder;
import org.inferred.freebuilder.processor.util.Variable;

import java.util.List;
import java.util.Objects;
import java.util.Optional;
import java.util.function.Function;
import java.util.function.Predicate;
import java.util.stream.Stream;

import javax.lang.model.element.Element;
import javax.lang.model.element.ElementKind;
import javax.lang.model.element.ExecutableElement;
import javax.lang.model.element.Modifier;
import javax.lang.model.element.TypeElement;
import javax.lang.model.type.DeclaredType;
import javax.lang.model.type.TypeMirror;
import javax.lang.model.util.Types;

/**
 * {@link PropertyCodeGenerator} for <b>buildable</b> types: that is, types with a Builder class
 * providing a similar API to proto or &#64;FreeBuilder:<ul>
 * <li> a public constructor, or static builder()/newBuilder() method;
 * <li> build(), buildPartial() and clear() methods; and
 * <li> a mergeWith(Value) method.
 * </ul>
 */
class BuildableProperty extends PropertyCodeGenerator {

  /** How to merge the values from one Builder into another. */
  private enum MergeBuilderMethod {
    MERGE_DIRECTLY, BUILD_PARTIAL_AND_MERGE
  }

  /** How to convert a partial value into a Builder. */
  private enum PartialToBuilderMethod {
    MERGE_DIRECTLY, TO_BUILDER_AND_MERGE
  }

  static class Factory implements PropertyCodeGenerator.Factory {

    @Override
    public Optional<BuildableProperty> create(Config config) {
      DeclaredType type = maybeDeclared(config.getProperty().getType()).orElse(null);
      if (type == null) {
        return Optional.empty();
      }
      TypeElement element = asElement(type);

      // Find the builder
      Optional<TypeElement> builder =
          typesIn(element.getEnclosedElements()).stream().filter(IS_BUILDER_TYPE).findAny();
      if (!builder.isPresent()) {
        return Optional.empty();
      }

      // Verify the builder can be constructed
      Optional<BuilderFactory> builderFactory = BuilderFactory.from(builder.get());
      if (!builderFactory.isPresent()) {
        return Optional.empty();
      }

      MergeBuilderMethod mergeFromBuilderMethod;
      if (findAnnotationMirror(element, "org.inferred.freebuilder.FreeBuilder").isPresent()) {
        /*
         * If the element is annotated @FreeBuilder, assume the necessary methods will be added. We
         * can't check directly as the builder superclass may not have been generated yet. To be
         * strictly correct, we should delay a round if an error type leaves us unsure about this
         * kind of API-changing decision, and then we would work with _any_ Builder-generating API.
         * We would need to drop out part of our own builder superclass, to prevent chains of
         * dependent buildable types leading to quadratic compilation times (not to mention cycles),
         * and leave a dangling super-superclass to pick up next round. As an optimization, though,
         * we would probably skip this for @FreeBuilder-types anyway, to avoid extra types whenever
         * possible, which leaves a lot of complicated code supporting a currently non-existent edge
         * case.
         */
        mergeFromBuilderMethod = MergeBuilderMethod.MERGE_DIRECTLY;
      } else {
        List<ExecutableElement> methods = config.getElements()
            .getAllMembers(builder.get())
            .stream()
            .flatMap(instancesOf(ExecutableElement.class))
            .filter(new IsCallableMethod())
            .collect(toList());

        // Check there is a build() method
        if (!methods.stream().anyMatch(new IsBuildMethod("build", type, config.getTypes()))) {
          return Optional.empty();
        }

        // Check there is a buildPartial() method
        if (!methods.stream().anyMatch(
            new IsBuildMethod("buildPartial", type, config.getTypes()))) {
          return Optional.empty();
        }

        // Check there is a clear() method
        if (!methods.stream().anyMatch(IS_CLEAR_METHOD)) {
          return Optional.empty();
        }

        // Check there is a mergeFrom(Value) method
        if (!methods.stream().anyMatch(new IsMergeFromMethod(type, config.getTypes()))) {
          return Optional.empty();
        }

        // Check whether there is a mergeFrom(Builder) method
        if (methods.stream().anyMatch(
            new IsMergeFromMethod(builder.get().asType(), config.getTypes()))) {
          mergeFromBuilderMethod = MergeBuilderMethod.MERGE_DIRECTLY;
        } else {
          mergeFromBuilderMethod = MergeBuilderMethod.BUILD_PARTIAL_AND_MERGE;
        }
      }

      List<ExecutableElement> valueMethods = config.getElements()
          .getAllMembers(element)
          .stream()
          .flatMap(instancesOf(ExecutableElement.class))
          .filter(new IsCallableMethod())
          .collect(toList());

      // Check whether there is a toBuilder() method
      PartialToBuilderMethod partialToBuilderMethod;
      if (valueMethods.stream().anyMatch(
          new IsToBuilderMethod(builder.get().asType(), config.getTypes()))) {
        partialToBuilderMethod = PartialToBuilderMethod.TO_BUILDER_AND_MERGE;
      } else {
        partialToBuilderMethod = PartialToBuilderMethod.MERGE_DIRECTLY;
      }

      // Find any mutate method override
      FunctionalType mutatorType = functionalTypeAcceptedByMethod(
          config.getBuilder(),
          mutator(config.getProperty()),
          consumer(builder.get().asType()),
          config.getElements(),
          config.getTypes());

      return Optional.of(new BuildableProperty(
          config.getDatatype(),
          config.getProperty(),
          ParameterizedType.from(builder.get()),
          builderFactory.get(),
          mutatorType,
          mergeFromBuilderMethod,
          partialToBuilderMethod));
    }
  }

  private final ParameterizedType builderType;
  private final BuilderFactory builderFactory;
  private final FunctionalType mutatorType;
  private final MergeBuilderMethod mergeFromBuilderMethod;
  private final PartialToBuilderMethod partialToBuilderMethod;
  private final Excerpt suppressUnchecked;

  private BuildableProperty(
      Datatype datatype,
      Property property,
      ParameterizedType builderType,
      BuilderFactory builderFactory,
      FunctionalType mutatorType,
      MergeBuilderMethod mergeFromBuilderMethod,
      PartialToBuilderMethod partialToBuilderMethod) {
    super(datatype, property);
    this.builderType = builderType;
    this.builderFactory = builderFactory;
    this.mutatorType = mutatorType;
    this.mergeFromBuilderMethod = mergeFromBuilderMethod;
    this.partialToBuilderMethod = partialToBuilderMethod;
    if (ModelUtils.needsSafeVarargs(property.getType())) {
      suppressUnchecked = Excerpts.add("@SuppressWarnings(\"unchecked\")");
    } else {
      suppressUnchecked = Excerpts.empty();
    }
  }

  @Override
  public void addBuilderFieldDeclaration(SourceBuilder code) {
    code.addLine("private Object %s = null;", property.getField());
  }

  @Override
  public void addBuilderFieldAccessors(SourceBuilder code) {
    addSetter(code);
    addSetterTakingBuilder(code);
    addMutate(code);
    addGetter(code);
  }

  private void addSetter(SourceBuilder code) {
    Variable builder = new Variable("builder");
    code.addLine("")
        .addLine("/**")
        .addLine(" * Sets the value to be returned by %s.",
            datatype.getType().javadocNoArgMethodLink(property.getGetterName()))
        .addLine(" *")
        .addLine(" * @return this {@code %s} object", datatype.getBuilder().getSimpleName())
        .addLine(" * @throws NullPointerException if {@code %s} is null", property.getName())
        .addLine(" */");
    addAccessorAnnotations(code);
    code.addLine("public %s %s(%s %s) {",
            datatype.getBuilder(),
            setter(property),
            property.getType(),
            property.getName());
    Block body = methodBody(code, property.getName())
        .addLine("  %s.requireNonNull(%s);", Objects.class, property.getName())
        .addLine("  if (%1$s == null || %1$s instanceof %2$s) {",
            property.getField(), ModelUtils.maybeAsTypeElement(property.getType()).get())
        .addLine("    %s = %s;", property.getField(), property.getName())
        .addLine("  } else {")
        .addLine("    %1$s %2$s %3$s = (%2$s) %4$s;",
            suppressUnchecked, builderType, builder, property.getField())
        .addLine("    %s.clear();", builder)
        .addLine("    %s.mergeFrom(%s);", builder, property.getName())
        .addLine("  }")
        .addLine("  return (%s) this;", datatype.getBuilder());
    code.add(body)
        .addLine("}");
  }

  private void addSetterTakingBuilder(SourceBuilder code) {
    code.addLine("")
        .addLine("/**")
        .addLine(" * Sets the value to be returned by %s.",
            datatype.getType().javadocNoArgMethodLink(property.getGetterName()))
        .addLine(" *")
        .addLine(" * @return this {@code %s} object", datatype.getBuilder().getSimpleName())
        .addLine(" * @throws NullPointerException if {@code builder} is null")
        .addLine(" */")
        .addLine("public %s %s(%s builder) {",
            datatype.getBuilder(),
            setter(property),
            builderType)
        .addLine("  return %s(builder.build());", setter(property))
        .addLine("}");
  }

<<<<<<< HEAD
  private void addMutate(SourceBuilder code, Metadata metadata) {
=======
  private void addMutate(SourceBuilder code) {
>>>>>>> 185606be
    code.addLine("")
        .addLine("/**")
        .addLine(" * Applies {@code mutator} to the builder for the value that will be")
        .addLine(" * returned by %s.",
            datatype.getType().javadocNoArgMethodLink(property.getGetterName()))
        .addLine(" *")
        .addLine(" * <p>This method mutates the builder in-place. {@code mutator} is a void")
        .addLine(" * consumer, so any value returned from a lambda will be ignored.")
        .addLine(" *")
        .addLine(" * @return this {@code %s} object", datatype.getBuilder().getSimpleName())
        .addLine(" * @throws NullPointerException if {@code mutator} is null")
        .addLine(" */")
        .addLine("public %s %s(%s mutator) {",
            datatype.getBuilder(),
            mutator(property),
            mutatorType.getFunctionalInterface())
        .add(methodBody(code, "mutator")
            .addLine("  mutator.%s(%s());", mutatorType.getMethodName(), getBuilderMethod(property))
            .addLine("  return (%s) this;", datatype.getBuilder()))
        .addLine("}");
  }

  private void addGetter(SourceBuilder code) {
    Variable builder = new Variable("builder");
    Variable value = new Variable("value");
    code.addLine("")
        .addLine("/**")
        .addLine(" * Returns a builder for the value that will be returned by %s.",
            datatype.getType().javadocNoArgMethodLink(property.getGetterName()))
        .addLine(" */")
        .addLine("public %s %s() {", builderType, getBuilderMethod(property));
    Block body = methodBody(code)
        .addLine("  if (%s == null) {", property.getField())
        .addLine("    %s = %s;",
            property.getField(), builderFactory.newBuilder(builderType, EXPLICIT_TYPES))
        .addLine("  } else if (%s instanceof %s) {",
            property.getField(), ModelUtils.maybeAsTypeElement(property.getType()).get())
        .addLine("    %1$s %2$s %3$s = (%2$s) %4$s;",
            suppressUnchecked, property.getType(), value, property.getField());
    if (partialToBuilderMethod == PartialToBuilderMethod.TO_BUILDER_AND_MERGE) {
      body.addLine("    %s = %s.toBuilder();", property.getField(), value);
    } else {
      body.addLine("    %s = %s",
              property.getField(), builderFactory.newBuilder(builderType, EXPLICIT_TYPES))
          .addLine("        .mergeFrom(%s);", value);
    }
    body.addLine("  }")
        .addLine("  %1$s %2$s %3$s = (%2$s) %4$s;",
            suppressUnchecked, builderType, builder, property.getField())
        .addLine("  return %s;", builder);
    code.add(body)
        .addLine("}");
  }

  @Override
  public void addFinalFieldAssignment(SourceBuilder code, Excerpt finalField, String builder) {
    addFieldAssignment(code, finalField, builder, "build");
  }

  @Override
  public void addPartialFieldAssignment(SourceBuilder code, Excerpt finalField, String builder) {
    addFieldAssignment(code, finalField, builder, "buildPartial");
  }

  private void addFieldAssignment(
      SourceBuilder code,
      Excerpt finalField,
      String builder,
      String buildMethod) {
    Variable fieldBuilder = new Variable(property.getName() + "Builder");
    Variable fieldValue = new Variable(property.getName() + "Value");
    code.addLine("if (%s == null) {", property.getField().on(builder))
        .addLine("  %s = %s.%s();",
            finalField, builderFactory.newBuilder(builderType, EXPLICIT_TYPES), buildMethod)
        .addLine("} else if (%s instanceof %s) {",
            property.getField().on(builder),
            ModelUtils.maybeAsTypeElement(property.getType()).get());
    if (suppressUnchecked != Excerpts.empty()) {
      code.addLine("  %1$s %2$s %3$s = (%2$s) %4$s;",
              suppressUnchecked, property.getType(), fieldValue, property.getField().on(builder))
          .addLine("  %s = %s;", finalField, fieldValue);
    } else {
      code.addLine("  %s = (%s) %s;",
              finalField, property.getType(), property.getField().on(builder));
    }
    code.addLine("} else {")
        .addLine("  %1$s %2$s %3$s = (%2$s) %4$s;",
            suppressUnchecked, builderType, fieldBuilder, property.getField().on(builder))
        .addLine("  %s = %s.%s();", finalField, fieldBuilder, buildMethod)
        .addLine("}");
  }

  @Override
  public void addMergeFromValue(Block code, String value) {
    code.addLine("if (%s == null) {", property.getField())
        .addLine("  %s = %s.%s();", property.getField(), value, property.getGetterName())
        .addLine("} else {")
        .addLine("  %s().mergeFrom(%s.%s());",
            getBuilderMethod(property), value, property.getGetterName())
        .addLine("}");
  }

  @Override
  public void addMergeFromBuilder(Block code, String builder) {
    Excerpt base = Declarations.upcastToGeneratedBuilder(code, datatype, builder);
    Variable fieldValue = new Variable(property.getName() + "Value");
    code.addLine("if (%s == null) {", property.getField().on(base))
        .addLine("  // Nothing to merge")
        .addLine("} else if (%s instanceof %s) {",
            property.getField().on(base),
            ModelUtils.maybeAsTypeElement(property.getType()).get())
        .addLine("  %1$s %2$s %3$s = (%2$s) %4$s;",
            suppressUnchecked, property.getType(), fieldValue, property.getField().on(base))
        .addLine("  if (%s == null) {", property.getField())
        .addLine("    %s = %s;", property.getField(), fieldValue)
        .addLine("  } else {")
        .addLine("    %s().mergeFrom(%s);", getBuilderMethod(property), fieldValue)
        .addLine("  }")
        .addLine("} else {")
        .add("  %s().mergeFrom(%s.%s()",
            getBuilderMethod(property), base, getBuilderMethod(property));
    if (mergeFromBuilderMethod == MergeBuilderMethod.BUILD_PARTIAL_AND_MERGE) {
      code.add(".buildPartial()");
    }
    code.add(");\n")
        .addLine("}");
  }

  @Override
  public void addSetBuilderFromPartial(Block code, Variable builder) {
    if (partialToBuilderMethod == PartialToBuilderMethod.TO_BUILDER_AND_MERGE) {
      code.add("%s.%s().mergeFrom(%s.toBuilder());",
          builder, getBuilderMethod(property), property.getField());
    } else {
      code.add("%s.%s().mergeFrom(%s);",
          builder, getBuilderMethod(property), property.getField());
    }
  }

  @Override
  public void addSetFromResult(SourceBuilder code, Excerpt builder, Excerpt variable) {
    code.addLine("%s.%s(%s);", builder, setter(property), variable);
  }

  @Override
  public void addClearField(Block code) {
    Variable fieldBuilder = new Variable(property.getName() + "Builder");
    code.addLine("  if (%1$s == null || %1$s instanceof %2$s) {",
            property.getField(),
            ModelUtils.maybeAsTypeElement(property.getType()).get())
        .addLine("    %s = null;", property.getField())
        .addLine("  } else {")
        .addLine("    %1$s %2$s %3$s = (%2$s) %4$s;",
            suppressUnchecked, builderType, fieldBuilder, property.getField())
        .addLine("    %s.clear();", fieldBuilder)
        .addLine("  }");
  }

  private static <T, S extends T> Function<T, Stream<S>> instancesOf(Class<S> subclass) {
    return x -> subclass.isInstance(x) ? Stream.of(subclass.cast(x)) : Stream.empty();
  }

  private static final class IsCallableMethod implements Predicate<ExecutableElement> {
    @Override
    public boolean test(ExecutableElement element) {
      boolean isMethod = (element.getKind() == ElementKind.METHOD);
      boolean isPublic = element.getModifiers().contains(Modifier.PUBLIC);
      boolean isNotStatic = !element.getModifiers().contains(Modifier.STATIC);
      boolean declaresNoExceptions = element.getThrownTypes().isEmpty();
      return isMethod && isPublic && isNotStatic && declaresNoExceptions;
    }
  }

  private static final class IsBuildMethod implements Predicate<ExecutableElement> {
    final String methodName;
    final TypeMirror builtType;
    final Types types;

    IsBuildMethod(String methodName, TypeMirror builtType, Types types) {
      this.methodName = methodName;
      this.builtType = builtType;
      this.types = types;
    }

    @Override public boolean test(ExecutableElement element) {
      if (!element.getParameters().isEmpty()) {
        return false;
      }
      if (!element.getSimpleName().contentEquals(methodName)) {
        return false;
      }
      if (!types.isSubtype(element.getReturnType(), builtType)) {
        return false;
      }
      return true;
    }
  }

  private static final Predicate<ExecutableElement> IS_CLEAR_METHOD = element -> {
    if (!element.getParameters().isEmpty()) {
      return false;
    }
    if (!element.getSimpleName().contentEquals("clear")) {
      return false;
    }
    return true;
  };

  private static final class IsMergeFromMethod implements Predicate<ExecutableElement> {
    final TypeMirror builderType;
    final Types types;

    IsMergeFromMethod(TypeMirror sourceType, Types types) {
      this.builderType = sourceType;
      this.types = types;
    }

    @Override public boolean test(ExecutableElement element) {
      if (element.getParameters().size() != 1) {
        return false;
      }
      if (!element.getSimpleName().contentEquals("mergeFrom")) {
        return false;
      }
      if (!types.isSubtype(builderType, element.getParameters().get(0).asType())) {
        return false;
      }
      return true;
    }
  }

  private static final class IsToBuilderMethod implements Predicate<ExecutableElement> {
    final TypeMirror builderType;
    final Types types;

    IsToBuilderMethod(TypeMirror sourceType, Types types) {
      this.builderType = sourceType;
      this.types = types;
    }

    @Override public boolean test(ExecutableElement element) {
      if (element.getParameters().size() != 0) {
        return false;
      }
      if (!element.getSimpleName().contentEquals("toBuilder")) {
        return false;
      }
      if (!types.isSubtype(element.getReturnType(), builderType)) {
        return false;
      }
      return true;
    }
  }

  private static final Predicate<Element> IS_BUILDER_TYPE = element ->
      element.getSimpleName().contentEquals("Builder") && element.getModifiers().contains(PUBLIC);

}<|MERGE_RESOLUTION|>--- conflicted
+++ resolved
@@ -29,10 +29,6 @@
 import static org.inferred.freebuilder.processor.util.ModelUtils.findAnnotationMirror;
 import static org.inferred.freebuilder.processor.util.ModelUtils.maybeDeclared;
 
-<<<<<<< HEAD
-import org.inferred.freebuilder.processor.Metadata.Property;
-=======
->>>>>>> 185606be
 import org.inferred.freebuilder.processor.util.Block;
 import org.inferred.freebuilder.processor.util.Excerpt;
 import org.inferred.freebuilder.processor.util.Excerpts;
@@ -279,11 +275,7 @@
         .addLine("}");
   }
 
-<<<<<<< HEAD
-  private void addMutate(SourceBuilder code, Metadata metadata) {
-=======
   private void addMutate(SourceBuilder code) {
->>>>>>> 185606be
     code.addLine("")
         .addLine("/**")
         .addLine(" * Applies {@code mutator} to the builder for the value that will be")
