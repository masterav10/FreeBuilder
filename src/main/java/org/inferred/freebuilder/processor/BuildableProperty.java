--- conflicted
+++ resolved
@@ -28,13 +28,6 @@
 import static org.inferred.freebuilder.processor.util.ModelUtils.asElement;
 import static org.inferred.freebuilder.processor.util.ModelUtils.findAnnotationMirror;
 import static org.inferred.freebuilder.processor.util.ModelUtils.maybeDeclared;
-<<<<<<< HEAD
-
-import com.google.common.base.Optional;
-import com.google.common.base.Predicate;
-import com.google.common.collect.FluentIterable;
-=======
->>>>>>> 178721b7
 
 import org.inferred.freebuilder.processor.Metadata.Property;
 import org.inferred.freebuilder.processor.util.Block;
@@ -48,14 +41,10 @@
 
 import java.util.List;
 import java.util.Objects;
-<<<<<<< HEAD
-import java.util.function.Consumer;
-=======
 import java.util.Optional;
 import java.util.function.Function;
 import java.util.function.Predicate;
 import java.util.stream.Stream;
->>>>>>> 178721b7
 
 import javax.lang.model.element.Element;
 import javax.lang.model.element.ElementKind;
@@ -303,12 +292,7 @@
         .addLine("public %s %s(%s mutator) {",
             metadata.getBuilder(),
             mutator(property),
-<<<<<<< HEAD
-            Consumer.class,
-            builderType)
-=======
             mutatorType.getFunctionalInterface())
->>>>>>> 178721b7
         .add(methodBody(code, "mutator")
             .addLine("  mutator.%s(%s());", mutatorType.getMethodName(), getBuilderMethod(property))
             .addLine("  return (%s) this;", metadata.getBuilder()))
