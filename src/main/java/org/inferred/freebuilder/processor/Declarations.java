package org.inferred.freebuilder.processor;

import org.inferred.freebuilder.processor.BuilderFactory.TypeInference;
import org.inferred.freebuilder.processor.util.Block;
import org.inferred.freebuilder.processor.util.Excerpt;
import org.inferred.freebuilder.processor.util.Excerpts;

import java.util.Optional;

class Declarations {

  /**
   * Upcasts a Builder instance to the generated superclass, to allow access to private fields.
   *
   * @param block the {@link Block} to add the declaration to
   * @param datatype metadata about the user type the builder is being generated for
   * @param builder the Builder instance to upcast
   * @returns an Excerpt referencing the upcasted instance
   */
  public static Excerpt upcastToGeneratedBuilder(Block block, Datatype datatype, String builder) {
    return block.declare(
        Excerpts.add(
            "// Upcast to access private fields; otherwise, oddly, we get an access violation.%n%s",
            datatype.getGeneratedBuilder()),
        "base",
        Excerpts.add(builder));
  }

  /**
   * Declares a fresh Builder to copy default property values from.
   *
   * @returns an Excerpt referencing a fresh Builder, if a no-args factory method is available to
   *     create one with
   */
<<<<<<< HEAD
  public static Optional<Excerpt> freshBuilder(Block block, Metadata metadata) {
    if (!metadata.getBuilderFactory().isPresent()) {
=======
  public static Optional<Excerpt> freshBuilder(Block block, Datatype datatype) {
    if (!datatype.getBuilderFactory().isPresent()) {
>>>>>>> 185606be
      return Optional.empty();
    }
    Excerpt defaults = block.declare(
        datatype.getGeneratedBuilder(),
        "_defaults",
        datatype.getBuilderFactory().get()
            .newBuilder(datatype.getBuilder(), TypeInference.INFERRED_TYPES));
    return Optional.of(defaults);
  }

  private Declarations() {}

}<|MERGE_RESOLUTION|>--- conflicted
+++ resolved
@@ -32,13 +32,8 @@
    * @returns an Excerpt referencing a fresh Builder, if a no-args factory method is available to
    *     create one with
    */
-<<<<<<< HEAD
-  public static Optional<Excerpt> freshBuilder(Block block, Metadata metadata) {
-    if (!metadata.getBuilderFactory().isPresent()) {
-=======
   public static Optional<Excerpt> freshBuilder(Block block, Datatype datatype) {
     if (!datatype.getBuilderFactory().isPresent()) {
->>>>>>> 185606be
       return Optional.empty();
     }
     Excerpt defaults = block.declare(
