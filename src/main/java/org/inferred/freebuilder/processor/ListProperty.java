/*
 * Copyright 2014 Google Inc. All rights reserved.
 *
 * Licensed under the Apache License, Version 2.0 (the "License");
 * you may not use this file except in compliance with the License.
 * You may obtain a copy of the License at
 *
 * http://www.apache.org/licenses/LICENSE-2.0
 *
 * Unless required by applicable law or agreed to in writing, software
 * distributed under the License is distributed on an "AS IS" BASIS,
 * WITHOUT WARRANTIES OR CONDITIONS OF ANY KIND, either express or implied.
 * See the License for the specific language governing permissions and
 * limitations under the License.
 */
package org.inferred.freebuilder.processor;

import static org.inferred.freebuilder.processor.BuilderMethods.addAllMethod;
import static org.inferred.freebuilder.processor.BuilderMethods.addMethod;
import static org.inferred.freebuilder.processor.BuilderMethods.clearMethod;
import static org.inferred.freebuilder.processor.BuilderMethods.getter;
import static org.inferred.freebuilder.processor.BuilderMethods.mutator;
import static org.inferred.freebuilder.processor.Util.erasesToAnyOf;
import static org.inferred.freebuilder.processor.Util.upperBound;
import static org.inferred.freebuilder.processor.util.Block.methodBody;
import static org.inferred.freebuilder.processor.util.FunctionalType.consumer;
import static org.inferred.freebuilder.processor.util.FunctionalType.functionalTypeAcceptedByMethod;
import static org.inferred.freebuilder.processor.util.ModelUtils.maybeDeclared;
import static org.inferred.freebuilder.processor.util.ModelUtils.maybeUnbox;
import static org.inferred.freebuilder.processor.util.ModelUtils.needsSafeVarargs;
import static org.inferred.freebuilder.processor.util.ModelUtils.overrides;
import static org.inferred.freebuilder.processor.util.feature.GuavaLibrary.GUAVA;

import com.google.common.annotations.VisibleForTesting;
import com.google.common.collect.ImmutableList;

import org.inferred.freebuilder.processor.excerpt.CheckedList;
import org.inferred.freebuilder.processor.util.Block;
import org.inferred.freebuilder.processor.util.Excerpt;
import org.inferred.freebuilder.processor.util.Excerpts;
import org.inferred.freebuilder.processor.util.FunctionalType;
import org.inferred.freebuilder.processor.util.LazyName;
import org.inferred.freebuilder.processor.util.ParameterizedType;
import org.inferred.freebuilder.processor.util.QualifiedName;
import org.inferred.freebuilder.processor.util.SourceBuilder;

import java.lang.reflect.Array;
import java.util.ArrayList;
import java.util.Arrays;
import java.util.Collection;
import java.util.Collections;
import java.util.List;
import java.util.Objects;
import java.util.Optional;
import java.util.Spliterator;
import java.util.stream.BaseStream;

import javax.lang.model.element.TypeElement;
import javax.lang.model.type.DeclaredType;
import javax.lang.model.type.TypeMirror;
import javax.lang.model.util.Elements;
import javax.lang.model.util.Types;

/**
 * {@link PropertyCodeGenerator} providing fluent methods for {@link List} properties.
 */
class ListProperty extends PropertyCodeGenerator {
  static class Factory implements PropertyCodeGenerator.Factory {

    @Override
    public Optional<ListProperty> create(Config config) {
      DeclaredType type = maybeDeclared(config.getProperty().getType()).orElse(null);
      if (type == null || !erasesToAnyOf(type, Collection.class, List.class, ImmutableList.class)) {
        return Optional.empty();
      }

      TypeMirror elementType = upperBound(config.getElements(), type.getTypeArguments().get(0));
      Optional<TypeMirror> unboxedType = maybeUnbox(elementType, config.getTypes());
      boolean needsSafeVarargs = needsSafeVarargs(unboxedType.orElse(elementType));
      boolean overridesAddMethod = hasAddMethodOverride(config, unboxedType.orElse(elementType));
      boolean overridesVarargsAddMethod =
          hasVarargsAddMethodOverride(config, unboxedType.orElse(elementType));

      FunctionalType mutatorType = functionalTypeAcceptedByMethod(
          config.getBuilder(),
          mutator(config.getProperty()),
          consumer(wildcardSuperList(elementType, config.getElements(), config.getTypes())),
          config.getElements(),
          config.getTypes());

      return Optional.of(new ListProperty(
          config.getDatatype(),
          config.getProperty(),
          needsSafeVarargs,
          overridesAddMethod,
          overridesVarargsAddMethod,
          elementType,
          unboxedType,
          mutatorType));
    }

    private static boolean hasAddMethodOverride(Config config, TypeMirror elementType) {
      return overrides(
          config.getBuilder(),
          config.getTypes(),
          addMethod(config.getProperty()),
          elementType);
    }

    private static boolean hasVarargsAddMethodOverride(Config config, TypeMirror elementType) {
      return overrides(
          config.getBuilder(),
          config.getTypes(),
          addMethod(config.getProperty()),
          config.getTypes().getArrayType(elementType));
    }

    /**
     * Returns {@code ? super List<elementType>}.
     */
    private static TypeMirror wildcardSuperList(
        TypeMirror elementType,
        Elements elements,
        Types types) {
      TypeElement listType = elements.getTypeElement(List.class.getName());
      return types.getWildcardType(null, types.getDeclaredType(listType, elementType));
    }
  }

  private static final ParameterizedType COLLECTION =
      QualifiedName.of(Collection.class).withParameters("E");

  private final boolean needsSafeVarargs;
  private final boolean overridesAddMethod;
  private final boolean overridesVarargsAddMethod;
  private final TypeMirror elementType;
  private final Optional<TypeMirror> unboxedType;
  private final FunctionalType mutatorType;

  @VisibleForTesting
  ListProperty(
      Datatype datatype,
      Property property,
      boolean needsSafeVarargs,
      boolean overridesAddMethod,
      boolean overridesVarargsAddMethod,
      TypeMirror elementType,
      Optional<TypeMirror> unboxedType,
      FunctionalType mutatorType) {
    super(datatype, property);
    this.needsSafeVarargs = needsSafeVarargs;
    this.overridesAddMethod = overridesAddMethod;
    this.overridesVarargsAddMethod = overridesVarargsAddMethod;
    this.elementType = elementType;
    this.unboxedType = unboxedType;
    this.mutatorType = mutatorType;
  }

  @Override
  public void addBuilderFieldDeclaration(SourceBuilder code) {
    if (code.feature(GUAVA).isAvailable()) {
      code.addLine("private %s<%s> %s = %s.of();",
          List.class,
          elementType,
          property.getField(),
          ImmutableList.class);
    } else {
      code.addLine("private final %1$s<%2$s> %3$s = new %1$s<>();",
          ArrayList.class,
          elementType,
          property.getField());
    }
  }

  @Override
  public void addBuilderFieldAccessors(SourceBuilder code) {
<<<<<<< HEAD
    addAdd(code, metadata);
    addVarargsAdd(code, metadata);
    addSpliteratorAddAll(code, metadata);
    addStreamAddAll(code, metadata);
    addIterableAddAll(code, metadata);
    addMutate(code, metadata);
    addClear(code, metadata);
    addGetter(code, metadata);
=======
    addAdd(code);
    addVarargsAdd(code);
    addSpliteratorAddAll(code);
    addStreamAddAll(code);
    addIterableAddAll(code);
    addMutate(code);
    addClear(code);
    addGetter(code);
>>>>>>> 185606be
  }

  private void addAdd(SourceBuilder code) {
    code.addLine("")
        .addLine("/**")
        .addLine(" * Adds {@code element} to the list to be returned from %s.",
            datatype.getType().javadocNoArgMethodLink(property.getGetterName()))
        .addLine(" *")
        .addLine(" * @return this {@code %s} object", datatype.getBuilder().getSimpleName());
    if (!unboxedType.isPresent()) {
      code.addLine(" * @throws NullPointerException if {@code element} is null");
    }
    code.addLine(" */")
        .addLine("public %s %s(%s element) {",
<<<<<<< HEAD
            metadata.getBuilder(), addMethod(property), unboxedType.orElse(elementType));
=======
            datatype.getBuilder(), addMethod(property), unboxedType.orElse(elementType));
>>>>>>> 185606be
    Block body = methodBody(code, "element");
    if (body.feature(GUAVA).isAvailable()) {
      body.addLine("  if (%s instanceof %s) {", property.getField(), ImmutableList.class)
          .addLine("    %1$s = new %2$s<>(%1$s);", property.getField(), ArrayList.class)
          .addLine("  }");
    }
    if (unboxedType.isPresent()) {
      body.addLine("  %s.add(element);", property.getField());
    } else {
      body.addLine("  %s.add(%s.requireNonNull(element));", property.getField(), Objects.class);
    }
    body.addLine("  return (%s) this;", datatype.getBuilder());
    code.add(body)
        .addLine("}");
  }

  private void addVarargsAdd(SourceBuilder code) {
    code.addLine("")
        .addLine("/**")
        .addLine(" * Adds each element of {@code elements} to the list to be returned from")
        .addLine(" * %s.", datatype.getType().javadocNoArgMethodLink(property.getGetterName()))
        .addLine(" *")
        .addLine(" * @return this {@code %s} object", datatype.getBuilder().getSimpleName());
    if (!unboxedType.isPresent()) {
      code.addLine(" * @throws NullPointerException if {@code elements} is null or contains a")
          .addLine(" *     null element");
    }
    code.addLine(" */");
    if (needsSafeVarargs) {
      if (!overridesVarargsAddMethod) {
        code.addLine("@%s", SafeVarargs.class)
            .addLine("@%s({\"varargs\"})", SuppressWarnings.class);
      } else {
        code.addLine("@%s({\"unchecked\", \"varargs\"})", SuppressWarnings.class);
      }
    }
    code.add("public ");
    if (needsSafeVarargs && !overridesVarargsAddMethod) {
      code.add("final ");
    }
    code.add("%s %s(%s... elements) {\n",
            datatype.getBuilder(),
            addMethod(property),
            unboxedType.orElse(elementType));
    Block body = methodBody(code, "elements");
    Optional<Class<?>> arrayUtils = body.feature(GUAVA).arrayUtils(unboxedType.orElse(elementType));
    if (arrayUtils.isPresent()) {
      body.addLine("  return %s(%s.asList(elements));", addAllMethod(property), arrayUtils.get());
    } else {
      // Primitive type, Guava not available
      body.addLine("  %1$s.ensureCapacity(%1$s.size() + elements.length);", property.getField())
          .addLine("  for (%s element : elements) {", unboxedType.get())
          .addLine("    %s(element);", addMethod(property))
          .addLine("  }")
<<<<<<< HEAD
          .addLine("  return (%s) this;", metadata.getBuilder());
=======
          .addLine("  return (%s) this;", datatype.getBuilder());
>>>>>>> 185606be
    }
    code.add(body)
        .addLine("}");
  }

<<<<<<< HEAD
  private void addSpliteratorAddAll(SourceBuilder code, Metadata metadata) {
    addJavadocForAddAll(code, metadata);
=======
  private void addSpliteratorAddAll(SourceBuilder code) {
    addJavadocForAddAll(code);
>>>>>>> 185606be
    code.addLine("public %s %s(%s<? extends %s> elements) {",
            datatype.getBuilder(),
            addAllMethod(property),
            Spliterator.class,
            elementType);
    Block body = methodBody(code, "elements");
    body.addLine("  if ((elements.characteristics() & %s.SIZED) != 0) {", Spliterator.class)
        .addLine("    long elementsSize = elements.estimateSize();")
        .addLine("    if (elementsSize > 0 && elementsSize <= Integer.MAX_VALUE) {");
    if (body.feature(GUAVA).isAvailable()) {
      body.addLine("      if (%s instanceof %s) {", property.getField(), ImmutableList.class)
          .addLine("        %1$s = new %2$s<>(%1$s);", property.getField(), ArrayList.class)
          .addLine("      }")
          .add("      ((%s<?>) %s)", ArrayList.class, property.getField());
    } else {
      body.add("      %s", property.getField());
    }
    body.add(".ensureCapacity(%s.size() + (int) elementsSize);%n", property.getField())
        .addLine("    }")
        .addLine("  }")
        .addLine("  elements.forEachRemaining(this::%s);", addMethod(property))
        .addLine("  return (%s) this;", datatype.getBuilder());
    code.add(body)
        .addLine("}");
  }

  private void addIterableAddAll(SourceBuilder code) {
    addJavadocForAddAll(code);
    addAccessorAnnotations(code);
    code.addLine("public %s %s(%s<? extends %s> elements) {",
            datatype.getBuilder(),
            addAllMethod(property),
            Iterable.class,
            elementType)
        .addLine("  return %s(elements.spliterator());", addAllMethod(property))
        .addLine("}");
  }

<<<<<<< HEAD
  private void addStreamAddAll(SourceBuilder code, Metadata metadata) {
    addJavadocForAddAll(code, metadata);
=======
  private void addStreamAddAll(SourceBuilder code) {
    addJavadocForAddAll(code);
>>>>>>> 185606be
    code.addLine("public %s %s(%s<? extends %s, ?> elements) {",
            datatype.getBuilder(),
            addAllMethod(property),
            BaseStream.class,
            elementType)
        .addLine("  return %s(elements.spliterator());", addAllMethod(property))
        .addLine("}");
  }

  private void addJavadocForAddAll(SourceBuilder code) {
    code.addLine("")
        .addLine("/**")
        .addLine(" * Adds each element of {@code elements} to the list to be returned from")
        .addLine(" * %s.", datatype.getType().javadocNoArgMethodLink(property.getGetterName()))
        .addLine(" *")
        .addLine(" * @return this {@code %s} object", datatype.getBuilder().getSimpleName())
        .addLine(" * @throws NullPointerException if {@code elements} is null or contains a")
        .addLine(" *     null element")
        .addLine(" */");
  }

<<<<<<< HEAD
  private void addMutate(SourceBuilder code, Metadata metadata) {
=======
  private void addMutate(SourceBuilder code) {
>>>>>>> 185606be
    code.addLine("")
        .addLine("/**")
        .addLine(" * Applies {@code mutator} to the list to be returned from %s.",
            datatype.getType().javadocNoArgMethodLink(property.getGetterName()))
        .addLine(" *")
        .addLine(" * <p>This method mutates the list in-place. {@code mutator} is a void")
        .addLine(" * consumer, so any value returned from a lambda will be ignored. Take care")
        .addLine(" * not to call pure functions, like %s.",
            COLLECTION.javadocNoArgMethodLink("stream"))
        .addLine(" *")
        .addLine(" * @return this {@code Builder} object")
        .addLine(" * @throws NullPointerException if {@code mutator} is null")
        .addLine(" */")
        .addLine("public %s %s(%s mutator) {",
            datatype.getBuilder(),
            mutator(property),
            mutatorType.getFunctionalInterface());
    Block body = methodBody(code, "mutator");
    if (body.feature(GUAVA).isAvailable()) {
      body.addLine("  if (%s instanceof %s) {", property.getField(), ImmutableList.class)
          .addLine("    %1$s = new %2$s<>(%1$s);", property.getField(), ArrayList.class)
          .addLine("  }");
    }
    if (overridesAddMethod) {
      body.addLine("  mutator.%s(new %s<>(%s, this::%s));",
          mutatorType.getMethodName(), CheckedList.TYPE, property.getField(), addMethod(property));
    } else {
      body.addLine("  // If %s is overridden, this method will be updated to delegate to it",
              addMethod(property))
          .addLine("  mutator.%s(%s);", mutatorType.getMethodName(), property.getField());
    }
    body.addLine("  return (%s) this;", datatype.getBuilder());
    code.add(body)
        .addLine("}");
  }

  private void addClear(SourceBuilder code) {
    code.addLine("")
        .addLine("/**")
        .addLine(" * Clears the list to be returned from %s.",
            datatype.getType().javadocNoArgMethodLink(property.getGetterName()))
        .addLine(" *")
        .addLine(" * @return this {@code %s} object", datatype.getBuilder().getSimpleName())
        .addLine(" */")
        .addLine("public %s %s() {", datatype.getBuilder(), clearMethod(property));
    if (code.feature(GUAVA).isAvailable()) {
      code.addLine("  if (%s instanceof %s) {", property.getField(), ImmutableList.class)
          .addLine("    %s = %s.of();", property.getField(), ImmutableList.class)
          .addLine("  } else {");
    }
    code.addLine("    %s.clear();", property.getField());
    if (code.feature(GUAVA).isAvailable()) {
      code.addLine("  }");
    }
    code.addLine("  return (%s) this;", datatype.getBuilder())
        .addLine("}");
  }

  private void addGetter(SourceBuilder code) {
    code.addLine("")
        .addLine("/**")
        .addLine(" * Returns an unmodifiable view of the list that will be returned by")
        .addLine(" * %s.", datatype.getType().javadocNoArgMethodLink(property.getGetterName()))
        .addLine(" * Changes to this builder will be reflected in the view.")
        .addLine(" */")
        .addLine("public %s<%s> %s() {", List.class, elementType, getter(property));
    if (code.feature(GUAVA).isAvailable()) {
      code.addLine("  if (%s instanceof %s) {", property.getField(), ImmutableList.class)
          .addLine("    %1$s = new %2$s<>(%1$s);", property.getField(), ArrayList.class)
          .addLine("  }");
    }
    code.addLine("  return %s.unmodifiableList(%s);", Collections.class, property.getField())
        .addLine("}");
  }

  @Override
  public void addFinalFieldAssignment(SourceBuilder code, Excerpt finalField, String builder) {
    Excerpt immutableListMethod;
    if (code.feature(GUAVA).isAvailable()) {
      immutableListMethod = Excerpts.add("%s.copyOf", ImmutableList.class);
    } else {
      immutableListMethod = ImmutableListMethod.REFERENCE;
    }
    code.addLine("%s = %s(%s);", finalField, immutableListMethod, property.getField().on(builder));
  }

  @Override
  public void addMergeFromValue(Block code, String value) {
    if (code.feature(GUAVA).isAvailable()) {
      code.addLine("if (%s instanceof %s && %s == %s.<%s>of()) {",
              value,
              datatype.getValueType().getQualifiedName(),
              property.getField(),
              ImmutableList.class,
              elementType)
          .addLine("  %s = %s.copyOf(%s.%s());",
              property.getField(), ImmutableList.class, value, property.getGetterName())
          .addLine("} else {");
    }
    code.addLine("%s(%s.%s());", addAllMethod(property), value, property.getGetterName());
    if (code.feature(GUAVA).isAvailable()) {
      code.addLine("}");
    }
  }

  @Override
  public void addMergeFromBuilder(Block code, String builder) {
    Excerpt base = Declarations.upcastToGeneratedBuilder(code, datatype, builder);
    code.addLine("%s(%s);", addAllMethod(property), property.getField().on(base));
  }

  @Override
  public void addSetFromResult(SourceBuilder code, Excerpt builder, Excerpt variable) {
    code.addLine("%s.%s(%s);", builder, addAllMethod(property), variable);
  }

  @Override
  public void addClearField(Block code) {
    code.addLine("%s();", clearMethod(property));
  }

  private static class ImmutableListMethod extends Excerpt {

    static final LazyName REFERENCE = new LazyName("immutableList", new ImmutableListMethod());

    private ImmutableListMethod() {}

    @Override
    public void addTo(SourceBuilder code) {
      code.addLine("")
          .addLine("@%s(\"unchecked\")", SuppressWarnings.class)
          .addLine("private static <E> %1$s<E> %2$s(%1$s<E> elements) {", List.class, REFERENCE)
          .addLine("  switch (elements.size()) {")
          .addLine("  case 0:")
          .addLine("    return %s.emptyList();", Collections.class)
          .addLine("  case 1:")
          .addLine("    return %s.singletonList(elements.get(0));", Collections.class)
          .addLine("  default:")
          .addLine("    return (%1$s<E>)(%1$s<?>) %2$s.unmodifiableList(%3$s.asList(",
              List.class, Collections.class, Arrays.class)
          .addLine("        elements.toArray()));", Array.class)
          .addLine("  }")
          .addLine("}");
    }

    @Override
    protected void addFields(FieldReceiver fields) {}
  }
}<|MERGE_RESOLUTION|>--- conflicted
+++ resolved
@@ -174,16 +174,6 @@
 
   @Override
   public void addBuilderFieldAccessors(SourceBuilder code) {
-<<<<<<< HEAD
-    addAdd(code, metadata);
-    addVarargsAdd(code, metadata);
-    addSpliteratorAddAll(code, metadata);
-    addStreamAddAll(code, metadata);
-    addIterableAddAll(code, metadata);
-    addMutate(code, metadata);
-    addClear(code, metadata);
-    addGetter(code, metadata);
-=======
     addAdd(code);
     addVarargsAdd(code);
     addSpliteratorAddAll(code);
@@ -192,7 +182,6 @@
     addMutate(code);
     addClear(code);
     addGetter(code);
->>>>>>> 185606be
   }
 
   private void addAdd(SourceBuilder code) {
@@ -207,11 +196,7 @@
     }
     code.addLine(" */")
         .addLine("public %s %s(%s element) {",
-<<<<<<< HEAD
-            metadata.getBuilder(), addMethod(property), unboxedType.orElse(elementType));
-=======
             datatype.getBuilder(), addMethod(property), unboxedType.orElse(elementType));
->>>>>>> 185606be
     Block body = methodBody(code, "element");
     if (body.feature(GUAVA).isAvailable()) {
       body.addLine("  if (%s instanceof %s) {", property.getField(), ImmutableList.class)
@@ -266,23 +251,14 @@
           .addLine("  for (%s element : elements) {", unboxedType.get())
           .addLine("    %s(element);", addMethod(property))
           .addLine("  }")
-<<<<<<< HEAD
-          .addLine("  return (%s) this;", metadata.getBuilder());
-=======
           .addLine("  return (%s) this;", datatype.getBuilder());
->>>>>>> 185606be
     }
     code.add(body)
         .addLine("}");
   }
 
-<<<<<<< HEAD
-  private void addSpliteratorAddAll(SourceBuilder code, Metadata metadata) {
-    addJavadocForAddAll(code, metadata);
-=======
   private void addSpliteratorAddAll(SourceBuilder code) {
     addJavadocForAddAll(code);
->>>>>>> 185606be
     code.addLine("public %s %s(%s<? extends %s> elements) {",
             datatype.getBuilder(),
             addAllMethod(property),
@@ -321,13 +297,8 @@
         .addLine("}");
   }
 
-<<<<<<< HEAD
-  private void addStreamAddAll(SourceBuilder code, Metadata metadata) {
-    addJavadocForAddAll(code, metadata);
-=======
   private void addStreamAddAll(SourceBuilder code) {
     addJavadocForAddAll(code);
->>>>>>> 185606be
     code.addLine("public %s %s(%s<? extends %s, ?> elements) {",
             datatype.getBuilder(),
             addAllMethod(property),
@@ -349,11 +320,7 @@
         .addLine(" */");
   }
 
-<<<<<<< HEAD
-  private void addMutate(SourceBuilder code, Metadata metadata) {
-=======
   private void addMutate(SourceBuilder code) {
->>>>>>> 185606be
     code.addLine("")
         .addLine("/**")
         .addLine(" * Applies {@code mutator} to the list to be returned from %s.",
