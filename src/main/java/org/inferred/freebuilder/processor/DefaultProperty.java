/*
 * Copyright 2014 Google Inc. All rights reserved.
 *
 * Licensed under the Apache License, Version 2.0 (the "License");
 * you may not use this file except in compliance with the License.
 * You may obtain a copy of the License at
 *
 * http://www.apache.org/licenses/LICENSE-2.0
 *
 * Unless required by applicable law or agreed to in writing, software
 * distributed under the License is distributed on an "AS IS" BASIS,
 * WITHOUT WARRANTIES OR CONDITIONS OF ANY KIND, either express or implied.
 * See the License for the specific language governing permissions and
 * limitations under the License.
 */
package org.inferred.freebuilder.processor;

import static org.inferred.freebuilder.processor.BuilderMethods.getter;
import static org.inferred.freebuilder.processor.BuilderMethods.mapper;
import static org.inferred.freebuilder.processor.BuilderMethods.setter;
import static org.inferred.freebuilder.processor.CodeGenerator.UNSET_PROPERTIES;
import static org.inferred.freebuilder.processor.util.Block.methodBody;
import static org.inferred.freebuilder.processor.util.FunctionalType.functionalTypeAcceptedByMethod;
import static org.inferred.freebuilder.processor.util.FunctionalType.unboxedUnaryOperator;

import org.inferred.freebuilder.processor.Metadata.Property;
import org.inferred.freebuilder.processor.util.Block;
import org.inferred.freebuilder.processor.util.Excerpt;
import org.inferred.freebuilder.processor.util.Excerpts;
import org.inferred.freebuilder.processor.util.FieldAccess;
import org.inferred.freebuilder.processor.util.FunctionalType;
import org.inferred.freebuilder.processor.util.ObjectsExcerpts;
import org.inferred.freebuilder.processor.util.PreconditionExcerpts;
import org.inferred.freebuilder.processor.util.SourceBuilder;

import java.util.Objects;
import java.util.Optional;

import javax.lang.model.type.TypeKind;

/** Default {@link PropertyCodeGenerator}, providing reference semantics for any type. */
class DefaultProperty extends PropertyCodeGenerator {

  static class Factory implements PropertyCodeGenerator.Factory {

    @Override
    public Optional<DefaultProperty> create(Config config) {
      Property property = config.getProperty();
      boolean hasDefault = config.getMethodsInvokedInBuilderConstructor()
          .contains(setter(property));
      FunctionalType mapperType = functionalTypeAcceptedByMethod(
          config.getBuilder(),
          mapper(property),
          unboxedUnaryOperator(property.getType(), config.getTypes()),
          config.getElements(),
          config.getTypes());
      return Optional.of(new DefaultProperty(
          config.getMetadata(), property, hasDefault, mapperType));
    }
  }

  private final boolean hasDefault;
  private final FunctionalType mapperType;
  private final TypeKind kind;

  DefaultProperty(
      Metadata metadata,
      Property property,
      boolean hasDefault,
      FunctionalType mapperType) {
    super(metadata, property);
    this.hasDefault = hasDefault;
    this.mapperType = mapperType;
    this.kind = property.getType().getKind();
  }

  @Override
  public Type getType() {
    return hasDefault ? Type.HAS_DEFAULT : Type.REQUIRED;
  }

  @Override
  public void addBuilderFieldDeclaration(SourceBuilder code) {
    code.addLine("private %s %s;", property.getType(), property.getField());
  }

  @Override
  public void addBuilderFieldAccessors(SourceBuilder code) {
    addSetter(code, metadata);
    addMapper(code, metadata);
    addGetter(code, metadata);
  }

  private void addSetter(SourceBuilder code, Metadata metadata) {
    code.addLine("")
        .addLine("/**")
        .addLine(" * Sets the value to be returned by %s.",
            metadata.getType().javadocNoArgMethodLink(property.getGetterName()))
        .addLine(" *")
        .addLine(" * @return this {@code %s} object", metadata.getBuilder().getSimpleName());
    if (!kind.isPrimitive()) {
      code.addLine(" * @throws NullPointerException if {@code %s} is null", property.getName());
    }
    code.addLine(" */");
    addAccessorAnnotations(code);
    code.addLine("public %s %s(%s %s) {",
        metadata.getBuilder(), setter(property), property.getType(), property.getName());
    Block body = methodBody(code, property.getName());
    if (kind.isPrimitive()) {
      body.addLine("  %s = %s;", property.getField(), property.getName());
    } else {
      body.addLine("  %s = %s.requireNonNull(%s);",
          property.getField(), Objects.class, property.getName());
    }
    if (!hasDefault) {
      body.addLine("  %s.remove(%s.%s);",
          UNSET_PROPERTIES, metadata.getPropertyEnum(), property.getAllCapsName());
    }
    if ((metadata.getBuilder() == metadata.getGeneratedBuilder())) {
      body.addLine("  return this;");
    } else {
      body.addLine("  return (%s) this;", metadata.getBuilder());
    }
    code.add(body)
        .addLine("}");
  }

<<<<<<< HEAD
  private void addMapper(SourceBuilder code, final Metadata metadata) {
=======
  private void addMapper(SourceBuilder code, Metadata metadata) {
>>>>>>> 645ef7db
    code.addLine("")
        .addLine("/**")
        .addLine(" * Replaces the value to be returned by %s",
            metadata.getType().javadocNoArgMethodLink(property.getGetterName()))
        .addLine(" * by applying {@code mapper} to it and using the result.")
        .addLine(" *")
        .addLine(" * @return this {@code %s} object", metadata.getBuilder().getSimpleName())
        .addLine(" * @throws NullPointerException if {@code mapper} is null");
    if (mapperType.canReturnNull()) {
      code.addLine(" * or returns null");
    }
    if (!hasDefault) {
      code.addLine(" * @throws IllegalStateException if the field has not been set");
    }
    code.addLine(" */")
        .add("public %s %s(%s mapper) {",
            metadata.getBuilder(),
            mapper(property),
            mapperType.getFunctionalInterface());
    if (!hasDefault) {
      code.addLine("  %s.requireNonNull(mapper);", Objects.class);
    }
    code.addLine("  return %s(mapper.%s(%s()));",
            setter(property), mapperType.getMethodName(), getter(property))
        .addLine("}");
  }

  private void addGetter(SourceBuilder code, Metadata metadata) {
    code.addLine("")
        .addLine("/**")
        .addLine(" * Returns the value that will be returned by %s.",
            metadata.getType().javadocNoArgMethodLink(property.getGetterName()));
    if (!hasDefault) {
      code.addLine(" *")
          .addLine(" * @throws IllegalStateException if the field has not been set");
    }
    code.addLine(" */")
        .addLine("public %s %s() {", property.getType(), getter(property));
    if (!hasDefault) {
      Excerpt propertyIsSet = Excerpts.add("!%s.contains(%s.%s)",
              UNSET_PROPERTIES, metadata.getPropertyEnum(), property.getAllCapsName());
      code.add(PreconditionExcerpts.checkState(propertyIsSet, property.getName() + " not set"));
    }
    code.addLine("  return %s;", property.getField())
        .addLine("}");
  }

  @Override
  public void addValueFieldDeclaration(SourceBuilder code, FieldAccess finalField) {
    code.add("private final %s %s;\n", property.getType(), finalField);
  }

  @Override
  public void addFinalFieldAssignment(SourceBuilder code, Excerpt finalField, String builder) {
    code.addLine("%s = %s;", finalField, property.getField().on(builder));
  }

  @Override
  public void addMergeFromValue(Block code, String value) {
    Excerpt defaults = Declarations.freshBuilder(code, metadata).orElse(null);
    if (defaults != null) {
      code.add("if (");
      if (!hasDefault) {
        code.add("%s.contains(%s.%s) || ",
            UNSET_PROPERTIES.on(defaults), metadata.getPropertyEnum(), property.getAllCapsName());
      }
      code.add(ObjectsExcerpts.notEquals(
          Excerpts.add("%s.%s()", value, property.getGetterName()),
          Excerpts.add("%s.%s()", defaults, getter(property)),
          kind));
      code.add(") {%n");
    }
    code.addLine("  %s(%s.%s());", setter(property), value, property.getGetterName());
    if (defaults != null) {
      code.addLine("}");
    }
  }

  @Override
  public void addMergeFromBuilder(Block code, String builder) {
    Excerpt base =
        hasDefault ? null : Declarations.upcastToGeneratedBuilder(code, metadata, builder);
    Excerpt defaults = Declarations.freshBuilder(code, metadata).orElse(null);
    if (defaults != null) {
      code.add("if (");
      if (!hasDefault) {
        code.add("!%s.contains(%s.%s) && ",
                UNSET_PROPERTIES.on(base), metadata.getPropertyEnum(), property.getAllCapsName())
            .add("(%s.contains(%s.%s) ||",
                UNSET_PROPERTIES.on(defaults),
                metadata.getPropertyEnum(),
                property.getAllCapsName());
      }
      code.add(ObjectsExcerpts.notEquals(
          Excerpts.add("%s.%s()", builder, getter(property)),
          Excerpts.add("%s.%s()", defaults, getter(property)),
          kind));
      if (!hasDefault) {
        code.add(")");
      }
      code.add(") {%n");
    } else if (!hasDefault) {
      code.addLine("if (!%s.contains(%s.%s)) {",
          UNSET_PROPERTIES.on(base), metadata.getPropertyEnum(), property.getAllCapsName());
    }
    code.addLine("  %s(%s.%s());", setter(property), builder, getter(property));
    if (defaults != null || !hasDefault) {
      code.addLine("}");
    }
  }

  @Override
  public void addSetBuilderFromPartial(Block code, String builder) {
    if (!hasDefault) {
      code.add("if (!%s.contains(%s.%s)) {",
          UNSET_PROPERTIES, metadata.getPropertyEnum(), property.getAllCapsName());
    }
    code.addLine("  %s.%s(%s);", builder, setter(property), property.getField());
    if (!hasDefault) {
      code.addLine("}");
    }
  }

  @Override
  public void addSetFromResult(SourceBuilder code, Excerpt builder, Excerpt variable) {
    code.addLine("%s.%s(%s);", builder, setter(property), variable);
  }

  @Override
  public void addClearField(Block code) {
    Optional<Excerpt> defaults = Declarations.freshBuilder(code, metadata);
    // Cannot clear property without defaults
    if (defaults.isPresent()) {
      code.addLine("%s = %s;", property.getField(), property.getField().on(defaults.get()));
    }
  }
}<|MERGE_RESOLUTION|>--- conflicted
+++ resolved
@@ -125,11 +125,7 @@
         .addLine("}");
   }
 
-<<<<<<< HEAD
-  private void addMapper(SourceBuilder code, final Metadata metadata) {
-=======
   private void addMapper(SourceBuilder code, Metadata metadata) {
->>>>>>> 645ef7db
     code.addLine("")
         .addLine("/**")
         .addLine(" * Replaces the value to be returned by %s",
