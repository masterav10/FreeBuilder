--- conflicted
+++ resolved
@@ -23,10 +23,6 @@
 import static org.inferred.freebuilder.processor.util.FunctionalType.functionalTypeAcceptedByMethod;
 import static org.inferred.freebuilder.processor.util.FunctionalType.unboxedUnaryOperator;
 
-<<<<<<< HEAD
-import org.inferred.freebuilder.processor.Metadata.Property;
-=======
->>>>>>> 185606be
 import org.inferred.freebuilder.processor.util.Block;
 import org.inferred.freebuilder.processor.util.Excerpt;
 import org.inferred.freebuilder.processor.util.Excerpts;
@@ -36,9 +32,6 @@
 import org.inferred.freebuilder.processor.util.PreconditionExcerpts;
 import org.inferred.freebuilder.processor.util.SourceBuilder;
 import org.inferred.freebuilder.processor.util.Variable;
-
-import java.util.Objects;
-import java.util.Optional;
 
 import java.util.Objects;
 import java.util.Optional;
@@ -98,11 +91,7 @@
     addGetter(code);
   }
 
-<<<<<<< HEAD
-  private void addSetter(SourceBuilder code, Metadata metadata) {
-=======
   private void addSetter(SourceBuilder code) {
->>>>>>> 185606be
     code.addLine("")
         .addLine("/**")
         .addLine(" * Sets the value to be returned by %s.",
@@ -136,11 +125,7 @@
         .addLine("}");
   }
 
-<<<<<<< HEAD
-  private void addMapper(SourceBuilder code, Metadata metadata) {
-=======
   private void addMapper(SourceBuilder code) {
->>>>>>> 185606be
     code.addLine("")
         .addLine("/**")
         .addLine(" * Replaces the value to be returned by %s",
@@ -168,11 +153,7 @@
         .addLine("}");
   }
 
-<<<<<<< HEAD
-  private void addGetter(SourceBuilder code, Metadata metadata) {
-=======
   private void addGetter(SourceBuilder code) {
->>>>>>> 185606be
     code.addLine("")
         .addLine("/**")
         .addLine(" * Returns the value that will be returned by %s.",
@@ -204,11 +185,7 @@
 
   @Override
   public void addMergeFromValue(Block code, String value) {
-<<<<<<< HEAD
-    Excerpt defaults = Declarations.freshBuilder(code, metadata).orElse(null);
-=======
     Excerpt defaults = Declarations.freshBuilder(code, datatype).orElse(null);
->>>>>>> 185606be
     if (defaults != null) {
       code.add("if (");
       if (!hasDefault) {
@@ -230,13 +207,8 @@
   @Override
   public void addMergeFromBuilder(Block code, String builder) {
     Excerpt base =
-<<<<<<< HEAD
-        hasDefault ? null : Declarations.upcastToGeneratedBuilder(code, metadata, builder);
-    Excerpt defaults = Declarations.freshBuilder(code, metadata).orElse(null);
-=======
         hasDefault ? null : Declarations.upcastToGeneratedBuilder(code, datatype, builder);
     Excerpt defaults = Declarations.freshBuilder(code, datatype).orElse(null);
->>>>>>> 185606be
     if (defaults != null) {
       code.add("if (");
       if (!hasDefault) {
