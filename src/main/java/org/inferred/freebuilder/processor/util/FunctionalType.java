--- conflicted
+++ resolved
@@ -9,10 +9,7 @@
 import static org.inferred.freebuilder.processor.util.ModelUtils.only;
 
 import com.google.common.annotations.VisibleForTesting;
-<<<<<<< HEAD
-=======
 import com.google.common.base.Preconditions;
->>>>>>> 645ef7db
 import com.google.common.collect.ImmutableList;
 
 import java.util.ArrayList;
@@ -59,16 +56,6 @@
         type);
   }
 
-<<<<<<< HEAD
-  public static FunctionalType unboxedUnaryOperator(TypeMirror type, Types types) {
-    switch (type.getKind()) {
-      case INT:
-        return new FunctionalType(
-            ParameterizedType.from(IntUnaryOperator.class),
-            "applyAsInt",
-            ImmutableList.of(type),
-            type);
-=======
   public static FunctionalType intUnaryOperator(PrimitiveType type) {
     Preconditions.checkArgument(type.getKind() == TypeKind.INT);
     return new FunctionalType(
@@ -82,7 +69,6 @@
     switch (type.getKind()) {
       case INT:
         return intUnaryOperator((PrimitiveType) type);
->>>>>>> 645ef7db
 
       case LONG:
         return new FunctionalType(
