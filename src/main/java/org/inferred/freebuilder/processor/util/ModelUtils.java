/*
 * Copyright 2014 Google Inc. All rights reserved.
 *
 * Licensed under the Apache License, Version 2.0 (the "License");
 * you may not use this file except in compliance with the License.
 * You may obtain a copy of the License at
 *
 * http://www.apache.org/licenses/LICENSE-2.0
 *
 * Unless required by applicable law or agreed to in writing, software
 * distributed under the License is distributed on an "AS IS" BASIS,
 * WITHOUT WARRANTIES OR CONDITIONS OF ANY KIND, either express or implied.
 * See the License for the specific language governing permissions and
 * limitations under the License.
 */
package org.inferred.freebuilder.processor.util;

import static javax.lang.model.util.ElementFilter.methodsIn;

import com.google.common.collect.ImmutableSet;

import java.lang.annotation.Annotation;
import java.util.Map.Entry;
import java.util.Optional;
import java.util.Set;

import javax.lang.model.element.AnnotationMirror;
import javax.lang.model.element.AnnotationValue;
import javax.lang.model.element.Element;
import javax.lang.model.element.ExecutableElement;
import javax.lang.model.element.Modifier;
import javax.lang.model.element.TypeElement;
import javax.lang.model.type.DeclaredType;
import javax.lang.model.type.ExecutableType;
import javax.lang.model.type.TypeMirror;
import javax.lang.model.type.TypeVariable;
import javax.lang.model.type.WildcardType;
import javax.lang.model.util.SimpleElementVisitor6;
import javax.lang.model.util.SimpleTypeVisitor6;
import javax.lang.model.util.Types;

/**
 * Utility methods for the javax.lang.model package.
 */
public class ModelUtils {

  /**
   * Returns an {@link AnnotationMirror} for the annotation of type {@code annotationClass} on
   * {@code element}, or {@link Optional#empty()} if no such annotation exists.
   */
  public static Optional<AnnotationMirror> findAnnotationMirror(
      Element element, Class<? extends Annotation> annotationClass) {
    return findAnnotationMirror(element, Shading.unshadedName(annotationClass.getName()));
  }

  /**
   * Returns an {@link AnnotationMirror} for the annotation of type {@code annotationClass} on
   * {@code element}, or {@link Optional#empty()} if no such annotation exists.
   */
  public static Optional<AnnotationMirror> findAnnotationMirror(
      Element element, QualifiedName annotationClass) {
    return findAnnotationMirror(element, Shading.unshadedName(annotationClass.toString()));
  }

  /**
   * Returns an {@link AnnotationMirror} for the annotation of type {@code annotationClassName} on
   * {@code element}, or {@link Optional#empty()} if no such annotation exists.
   */
  public static Optional<AnnotationMirror> findAnnotationMirror(
      Element element, String annotationClassName) {
    for (AnnotationMirror annotationMirror : element.getAnnotationMirrors()) {
      TypeElement annotationTypeElement =
          (TypeElement) (annotationMirror.getAnnotationType().asElement());
      if (annotationTypeElement.getQualifiedName().contentEquals(annotationClassName)) {
        return Optional.of(annotationMirror);
      }
    }
    return Optional.empty();
  }

  public static Optional<AnnotationValue> findProperty(
<<<<<<< HEAD
      AnnotationMirror annotation, String propertyName) {
    for (Entry<? extends ExecutableElement, ? extends AnnotationValue> element
        : annotation.getElementValues().entrySet()) {
      if (element.getKey().getSimpleName().contentEquals(propertyName)) {
        return Optional.<AnnotationValue>of(element.getValue());
      }
    }
    return Optional.empty();
=======
      AnnotationMirror annotation,
      String propertyName) {
    return annotation
        .getElementValues()
        .entrySet()
        .stream()
        .filter(element -> element.getKey().getSimpleName().contentEquals(propertyName))
        .findAny()
        .map(Entry::getValue);
>>>>>>> 645ef7db
  }

  /** Returns {@code element} as a {@link TypeElement}, if it is one. */
  public static Optional<TypeElement> maybeType(Element element) {
    return TYPE_ELEMENT_VISITOR.visit(element);
  }

  /** Returns {@code type} as a {@link DeclaredType}, if it is one. */
  public static Optional<DeclaredType> maybeDeclared(TypeMirror type) {
    return DECLARED_TYPE_VISITOR.visit(type);
  }

  public static Optional<TypeVariable> maybeVariable(TypeMirror type) {
    return TYPE_VARIABLE_VISITOR.visit(type);
  }

  /** Returns the {@link TypeElement} corresponding to {@code type}, if there is one. */
  public static Optional<TypeElement> maybeAsTypeElement(TypeMirror type) {
    Optional<DeclaredType> declaredType = maybeDeclared(type);
    if (declaredType.isPresent()) {
      return maybeType(declaredType.get().asElement());
    } else {
      return Optional.empty();
    }
  }

  /** Returns the {@link TypeElement} corresponding to {@code type}. */
  public static TypeElement asElement(DeclaredType type) {
    return maybeType(type.asElement()).get();
  }

  /** Applies unboxing conversion to {@code mirror}, if it can be unboxed. */
  public static Optional<TypeMirror> maybeUnbox(TypeMirror mirror, Types types) {
    try {
      return Optional.of(types.unboxedType(mirror));
    } catch (IllegalArgumentException e) {
      return Optional.empty();
    }
  }

  /** Returns whether {@code type} overrides method {@code methodName(params)}. */
  public static boolean overrides(
      TypeElement type, Types types, String methodName, TypeMirror... params) {
    for (ExecutableElement method : methodsIn(type.getEnclosedElements())) {
      if (signatureMatches(method, types, methodName, params)) {
        return true;
      }
    }
    return false;
  }

  public static boolean overrides(
      DeclaredType type, Types types, String methodName, TypeMirror... params) {
    return overrides(asElement(type), types, methodName, params);
  }

  /**
   * Returns true if a method with a variable number of {@code elementType} arguments needs a
   * {@code &#64;SafeVarargs} annotation to avoid compiler warnings in Java 7+.
   */
  public static boolean needsSafeVarargs(TypeMirror elementType) {
    return elementType.accept(new SimpleTypeVisitor6<Boolean, Void>() {
      @Override
      public Boolean visitDeclared(DeclaredType t, Void p) {
        // Set<?>... does not need @SafeVarargs; Set<Integer>... or Set<? extends Number> does.
        for (TypeMirror typeArgument : t.getTypeArguments()) {
          if (!isPlainWildcard(typeArgument)) {
            return true;
          }
        }
        return false;
      }

      @Override
      public Boolean visitTypeVariable(TypeVariable t, Void p) {
        return true;
      }

      @Override
      protected Boolean defaultAction(TypeMirror e, Void p) {
        return false;
      }

      @Override
      public Boolean visitUnknown(TypeMirror t, Void p) {
        return false;
      }
    }, null);
  }

  public static Set<ExecutableElement> only(Modifier modifier, Set<ExecutableElement> methods) {
    ImmutableSet.Builder<ExecutableElement> result = ImmutableSet.builder();
    for (ExecutableElement method : methods) {
      if (method.getModifiers().contains(modifier)) {
        result.add(method);
      }
    }
    return result.build();
  }

  private static boolean isPlainWildcard(TypeMirror type) {
    return type.accept(new SimpleTypeVisitor6<Boolean, Void>() {
      @Override
      public Boolean visitWildcard(WildcardType t, Void p) {
        return (t.getExtendsBound() == null) && (t.getSuperBound() == null);
      }

      @Override
      protected Boolean defaultAction(TypeMirror e, Void p) {
        return false;
      }

      @Override
      public Boolean visitUnknown(TypeMirror t, Void p) {
        return false;
      }
    }, null);
  }

  private static boolean signatureMatches(
      ExecutableElement method, Types types, String name, TypeMirror... params) {
    if (!method.getSimpleName().contentEquals(name)) {
      return false;
    }
    if (method.getParameters().size() != params.length) {
      return false;
    }
    for (int i = 0; i < params.length; ++i) {
      TypeMirror expected = types.erasure(params[i]);
      TypeMirror actual = types.erasure(method.getParameters().get(i).asType());
      if (!types.isSameType(expected, actual)) {
        return false;
      }
    }
    return true;
  }

  private static final SimpleElementVisitor6<Optional<TypeElement>, ?> TYPE_ELEMENT_VISITOR =
      new SimpleElementVisitor6<Optional<TypeElement>, Void>() {

        @Override
        public Optional<TypeElement> visitType(TypeElement e, Void p) {
          return Optional.of(e);
        }

        @Override
        protected Optional<TypeElement> defaultAction(Element e, Void p) {
          return Optional.empty();
        }
      };

  private static final SimpleTypeVisitor6<Optional<DeclaredType>, ?> DECLARED_TYPE_VISITOR =
      new SimpleTypeVisitor6<Optional<DeclaredType>, Void>() {

        @Override
        public Optional<DeclaredType> visitDeclared(DeclaredType t, Void p) {
          return Optional.of(t);
        }

        @Override
        protected Optional<DeclaredType> defaultAction(TypeMirror e, Void p) {
          return Optional.empty();
        }
      };

  private static final SimpleTypeVisitor6<Optional<TypeVariable>, ?> TYPE_VARIABLE_VISITOR =
      new SimpleTypeVisitor6<Optional<TypeVariable>, Void>() {

        @Override
        public Optional<TypeVariable> visitTypeVariable(TypeVariable t, Void p) {
          return Optional.of(t);
        }

        @Override
        protected Optional<TypeVariable> defaultAction(TypeMirror e, Void p) {
          return Optional.empty();
        }
      };

  /**
   * Determines the return type of {@code method}, if called on an instance of type {@code type}.
   *
   * <p>For instance, in this example, myY.getProperty() returns List&lt;T&gt;, not T:<pre><code>
   *    interface X&lt;T&gt; {
   *      T getProperty();
   *    }
   *    &#64;FreeBuilder interface Y&lt;T&gt; extends X&lt;List&lt;T&gt;&gt; { }</code></pre>
   *
   * <p>(Unfortunately, a bug in Eclipse prevents us handling these cases correctly at the moment.
   * javac works fine.)
   */
  public static TypeMirror getReturnType(TypeElement type, ExecutableElement method, Types types) {
    try {
      ExecutableType executableType = (ExecutableType)
          types.asMemberOf((DeclaredType) type.asType(), method);
      return executableType.getReturnType();
    } catch (IllegalArgumentException e) {
      // Eclipse incorrectly throws an IllegalArgumentException here:
      //    "element is not valid for the containing declared type"
      // As a workaround for the common case, fall back to the declared return type.
      return method.getReturnType();
    }
  }

}<|MERGE_RESOLUTION|>--- conflicted
+++ resolved
@@ -79,16 +79,6 @@
   }
 
   public static Optional<AnnotationValue> findProperty(
-<<<<<<< HEAD
-      AnnotationMirror annotation, String propertyName) {
-    for (Entry<? extends ExecutableElement, ? extends AnnotationValue> element
-        : annotation.getElementValues().entrySet()) {
-      if (element.getKey().getSimpleName().contentEquals(propertyName)) {
-        return Optional.<AnnotationValue>of(element.getValue());
-      }
-    }
-    return Optional.empty();
-=======
       AnnotationMirror annotation,
       String propertyName) {
     return annotation
@@ -98,7 +88,6 @@
         .filter(element -> element.getKey().getSimpleName().contentEquals(propertyName))
         .findAny()
         .map(Entry::getValue);
->>>>>>> 645ef7db
   }
 
   /** Returns {@code element} as a {@link TypeElement}, if it is one. */
