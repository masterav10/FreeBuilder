--- conflicted
+++ resolved
@@ -163,17 +163,6 @@
 
   @Override
   public void addBuilderFieldAccessors(SourceBuilder code) {
-<<<<<<< HEAD
-    addAdd(code, metadata);
-    addVarargsAdd(code, metadata);
-    addSpliteratorAddAll(code, metadata);
-    addStreamAddAll(code, metadata);
-    addIterableAddAll(code, metadata);
-    addRemove(code, metadata);
-    addMutator(code, metadata);
-    addClear(code, metadata);
-    addGetter(code, metadata);
-=======
     addAdd(code);
     addVarargsAdd(code);
     addSpliteratorAddAll(code);
@@ -183,7 +172,6 @@
     addMutator(code);
     addClear(code);
     addGetter(code);
->>>>>>> 185606be
   }
 
   private void addAdd(SourceBuilder code) {
@@ -263,13 +251,8 @@
     code.addLine("}");
   }
 
-<<<<<<< HEAD
-  private void addSpliteratorAddAll(SourceBuilder code, Metadata metadata) {
-    addJavadocForAddAll(code, metadata);
-=======
   private void addSpliteratorAddAll(SourceBuilder code) {
     addJavadocForAddAll(code);
->>>>>>> 185606be
     code.addLine("public %s %s(%s<? extends %s> elements) {",
             datatype.getBuilder(),
             addAllMethod(property),
@@ -280,13 +263,8 @@
         .addLine("}");
   }
 
-<<<<<<< HEAD
-  private void addStreamAddAll(SourceBuilder code, Metadata metadata) {
-    addJavadocForAddAll(code, metadata);
-=======
   private void addStreamAddAll(SourceBuilder code) {
     addJavadocForAddAll(code);
->>>>>>> 185606be
     code.addLine("public %s %s(%s<? extends %s, ?> elements) {",
             datatype.getBuilder(),
             addAllMethod(property),
@@ -305,11 +283,7 @@
             Iterable.class,
             elementType)
         .addLine("  elements.forEach(this::%s);", addMethod(property))
-<<<<<<< HEAD
-        .addLine("  return (%s) this;", metadata.getBuilder())
-=======
         .addLine("  return (%s) this;", datatype.getBuilder())
->>>>>>> 185606be
         .addLine("}");
   }
 
@@ -359,11 +333,7 @@
         .addLine("}");
   }
 
-<<<<<<< HEAD
-  private void addMutator(SourceBuilder code, Metadata metadata) {
-=======
   private void addMutator(SourceBuilder code) {
->>>>>>> 185606be
     code.addLine("")
         .addLine("/**")
         .addLine(" * Applies {@code mutator} to the set to be returned from %s.",
