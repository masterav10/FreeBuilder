--- conflicted
+++ resolved
@@ -13,11 +13,8 @@
 import org.inferred.freebuilder.processor.util.SourceBuilder;
 import org.inferred.freebuilder.processor.util.TypeMirrorExcerpt;
 
-<<<<<<< HEAD
-=======
 import java.util.Collection;
 import java.util.Map;
->>>>>>> 185606be
 import java.util.Optional;
 
 import javax.lang.model.element.AnnotationMirror;
@@ -50,15 +47,9 @@
         extraMetadata.setValueTypeVisibility(Visibility.PACKAGE);
         extraMetadata.addValueTypeAnnotations(Excerpts.add(
             "@%s(serializable = true)%n", GwtCompatible.class));
-<<<<<<< HEAD
-        extraMetadata.addNestedClasses(CustomValueSerializerExcerpt::new);
-        extraMetadata.addNestedClasses(GwtWhitelistExcerpt::new);
-        QualifiedName builderName = metadata.getGeneratedBuilder().getQualifiedName();
-=======
         extraMetadata.addNestedClasses(new CustomValueSerializer(datatype, generatorsByProperty));
         extraMetadata.addNestedClasses(new GwtWhitelist(datatype, generatorsByProperty.keySet()));
         QualifiedName builderName = datatype.getGeneratedBuilder().getQualifiedName();
->>>>>>> 185606be
         extraMetadata.addVisibleNestedTypes(
             builderName.nestedType("Value_CustomFieldSerializer"),
             builderName.nestedType("GwtWhitelist"));
@@ -67,15 +58,10 @@
     return extraMetadata;
   }
 
-<<<<<<< HEAD
-  private static final class CustomValueSerializerExcerpt extends Excerpt {
-    private final Metadata metadata;
-=======
   private static final class CustomValueSerializer extends Excerpt {
 
     private final Datatype datatype;
     private final Map<Property, PropertyCodeGenerator> generatorsByProperty;
->>>>>>> 185606be
 
     private CustomValueSerializer(
         Datatype datatype,
@@ -143,23 +129,13 @@
               propertyType,
               property.getName(),
               Excerpts.add("reader.read%s()", withInitialCapital(property.getType())));
-<<<<<<< HEAD
-          property.getCodeGenerator().get()
-              .addSetFromResult(body, builder, value);
-=======
           generatorsByProperty.get(property).addSetFromResult(body, builder, value);
->>>>>>> 185606be
         } else if (String.class.getName().equals(property.getType().toString())) {
           Excerpt value = body.declare(
               propertyType,
               property.getName(),
               Excerpts.add("reader.readString()"));
-<<<<<<< HEAD
-          property.getCodeGenerator().get()
-              .addSetFromResult(body, builder, value);
-=======
           generatorsByProperty.get(property).addSetFromResult(body, builder, value);
->>>>>>> 185606be
         } else {
           body.addLine("    try {");
           Block tryBlock = body.innerBlock();
@@ -173,12 +149,7 @@
               typeAndPreamble,
               property.getName(),
               Excerpts.add("(%s) reader.readObject()", propertyType));
-<<<<<<< HEAD
-          property.getCodeGenerator().get()
-              .addSetFromResult(tryBlock, builder, value);
-=======
           generatorsByProperty.get(property).addSetFromResult(tryBlock, builder, value);
->>>>>>> 185606be
           body.add(tryBlock)
               .addLine("    } catch (%s e) {", ClassCastException.class)
               .addLine("      throw new %s(", SERIALIZATION_EXCEPTION)
@@ -205,11 +176,7 @@
         } else {
           code.add("    writer.writeObject(");
         }
-<<<<<<< HEAD
-        property.getCodeGenerator().get()
-=======
         generatorsByProperty.get(property)
->>>>>>> 185606be
             .addReadValueFragment(code, property.getField().on("instance"));
         code.add(");\n");
       }
@@ -223,15 +190,10 @@
     }
   }
 
-<<<<<<< HEAD
-  private static final class GwtWhitelistExcerpt extends Excerpt {
-    private final Metadata metadata;
-=======
   private static final class GwtWhitelist extends Excerpt {
 
     private final Datatype datatype;
     private final Collection<Property> properties;
->>>>>>> 185606be
 
     private GwtWhitelist(Datatype datatype, Collection<Property> properties) {
       this.datatype = datatype;
