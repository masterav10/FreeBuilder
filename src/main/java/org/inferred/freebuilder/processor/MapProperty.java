/*
 * Copyright 2014 Google Inc. All rights reserved.
 *
 * Licensed under the Apache License, Version 2.0 (the "License");
 * you may not use this file except in compliance with the License.
 * You may obtain a copy of the License at
 *
 * http://www.apache.org/licenses/LICENSE-2.0
 *
 * Unless required by applicable law or agreed to in writing, software
 * distributed under the License is distributed on an "AS IS" BASIS,
 * WITHOUT WARRANTIES OR CONDITIONS OF ANY KIND, either express or implied.
 * See the License for the specific language governing permissions and
 * limitations under the License.
 */
package org.inferred.freebuilder.processor;

import static org.inferred.freebuilder.processor.BuilderMethods.clearMethod;
import static org.inferred.freebuilder.processor.BuilderMethods.getter;
import static org.inferred.freebuilder.processor.BuilderMethods.mutator;
import static org.inferred.freebuilder.processor.BuilderMethods.putAllMethod;
import static org.inferred.freebuilder.processor.BuilderMethods.putMethod;
import static org.inferred.freebuilder.processor.BuilderMethods.removeMethod;
import static org.inferred.freebuilder.processor.Util.erasesToAnyOf;
import static org.inferred.freebuilder.processor.Util.upperBound;
import static org.inferred.freebuilder.processor.util.Block.methodBody;
import static org.inferred.freebuilder.processor.util.FunctionalType.consumer;
import static org.inferred.freebuilder.processor.util.FunctionalType.functionalTypeAcceptedByMethod;
import static org.inferred.freebuilder.processor.util.ModelUtils.maybeDeclared;
import static org.inferred.freebuilder.processor.util.ModelUtils.maybeUnbox;
import static org.inferred.freebuilder.processor.util.ModelUtils.overrides;
import static org.inferred.freebuilder.processor.util.feature.GuavaLibrary.GUAVA;

import com.google.common.collect.ImmutableMap;

import org.inferred.freebuilder.processor.Metadata.Property;
import org.inferred.freebuilder.processor.excerpt.CheckedMap;
import org.inferred.freebuilder.processor.util.Block;
import org.inferred.freebuilder.processor.util.Excerpt;
import org.inferred.freebuilder.processor.util.Excerpts;
<<<<<<< HEAD
=======
import org.inferred.freebuilder.processor.util.FunctionalType;
>>>>>>> 178721b7
import org.inferred.freebuilder.processor.util.LazyName;
import org.inferred.freebuilder.processor.util.ParameterizedType;
import org.inferred.freebuilder.processor.util.QualifiedName;
import org.inferred.freebuilder.processor.util.SourceBuilder;

import java.util.Collection;
import java.util.Collections;
import java.util.LinkedHashMap;
import java.util.Map;
import java.util.Objects;
<<<<<<< HEAD
import java.util.function.Consumer;
=======
import java.util.Optional;
>>>>>>> 178721b7

import javax.lang.model.element.TypeElement;
import javax.lang.model.type.DeclaredType;
import javax.lang.model.type.TypeMirror;
import javax.lang.model.util.Elements;
import javax.lang.model.util.Types;

/**
 * {@link PropertyCodeGenerator} providing fluent methods for {@link Map} properties.
 */
class MapProperty extends PropertyCodeGenerator {

  static class Factory implements PropertyCodeGenerator.Factory {

    @Override
    public Optional<MapProperty> create(Config config) {
      Property property = config.getProperty();
      DeclaredType type = maybeDeclared(property.getType()).orElse(null);
      if (type == null || !erasesToAnyOf(type, Map.class, ImmutableMap.class)) {
        return Optional.empty();
      }
      TypeMirror keyType = upperBound(config.getElements(), type.getTypeArguments().get(0));
      TypeMirror valueType = upperBound(config.getElements(), type.getTypeArguments().get(1));
      Optional<TypeMirror> unboxedKeyType = maybeUnbox(keyType, config.getTypes());
      Optional<TypeMirror> unboxedValueType = maybeUnbox(valueType, config.getTypes());
      boolean overridesPutMethod = hasPutMethodOverride(
          config, unboxedKeyType.orElse(keyType), unboxedValueType.orElse(valueType));

      FunctionalType mutatorType = functionalTypeAcceptedByMethod(
          config.getBuilder(),
          mutator(property),
          consumer(wildcardSuperMap(keyType, valueType, config.getElements(), config.getTypes())),
          config.getElements(),
          config.getTypes());

      return Optional.of(new MapProperty(
          config.getMetadata(),
          property,
          overridesPutMethod,
          keyType,
          unboxedKeyType,
          valueType,
          unboxedValueType,
          mutatorType));
    }

    private static boolean hasPutMethodOverride(
        Config config, TypeMirror keyType, TypeMirror valueType) {
      return overrides(
          config.getBuilder(),
          config.getTypes(),
          putMethod(config.getProperty()),
          keyType,
          valueType);
    }

    private static TypeMirror wildcardSuperMap(
        TypeMirror keyType,
        TypeMirror valueType,
        Elements elements,
        Types types) {
      TypeElement mapType = elements.getTypeElement(Map.class.getName());
      return types.getWildcardType(null, types.getDeclaredType(mapType, keyType, valueType));
    }
  }

  private static final ParameterizedType COLLECTION =
      QualifiedName.of(Collection.class).withParameters("E");

  private final boolean overridesPutMethod;
  private final TypeMirror keyType;
  private final Optional<TypeMirror> unboxedKeyType;
  private final TypeMirror valueType;
  private final Optional<TypeMirror> unboxedValueType;
  private final FunctionalType mutatorType;

  MapProperty(
      Metadata metadata,
      Property property,
      boolean overridesPutMethod,
      TypeMirror keyType,
      Optional<TypeMirror> unboxedKeyType,
      TypeMirror valueType,
      Optional<TypeMirror> unboxedValueType,
      FunctionalType mutatorType) {
    super(metadata, property);
    this.overridesPutMethod = overridesPutMethod;
    this.keyType = keyType;
    this.unboxedKeyType = unboxedKeyType;
    this.valueType = valueType;
    this.unboxedValueType = unboxedValueType;
    this.mutatorType = mutatorType;
  }

  @Override
  public void addBuilderFieldDeclaration(SourceBuilder code) {
    code.addLine("private final %1$s<%2$s, %3$s> %4$s = new %1$s<>();",
        LinkedHashMap.class,
        keyType,
        valueType,
        property.getField());
  }

  @Override
  public void addBuilderFieldAccessors(SourceBuilder code) {
    addPut(code, metadata);
    addPutAll(code, metadata);
    addRemove(code, metadata);
    addMutate(code, metadata);
    addClear(code, metadata);
    addGetter(code, metadata);
  }

  private void addPut(SourceBuilder code, Metadata metadata) {
    code.addLine("")
        .addLine("/**")
        .addLine(" * Associates {@code key} with {@code value} in the map to be returned from")
        .addLine(" * %s.", metadata.getType().javadocNoArgMethodLink(property.getGetterName()))
        .addLine(" * If the map previously contained a mapping for the key,")
        .addLine(" * the old value is replaced by the specified value.")
        .addLine(" *")
        .addLine(" * @return this {@code %s} object", metadata.getBuilder().getSimpleName());
    if (!unboxedKeyType.isPresent() || !unboxedValueType.isPresent()) {
      code.add(" * @throws NullPointerException if ");
      if (unboxedKeyType.isPresent()) {
        code.add("{@code value} is");
      } else if (unboxedValueType.isPresent()) {
        code.add("{@code key} is");
      } else {
        code.add("either {@code key} or {@code value} are");
      }
      code.add(" null\n");
    }
    code.addLine(" */")
        .addLine("public %s %s(%s key, %s value) {",
            metadata.getBuilder(),
            putMethod(property),
            unboxedKeyType.orElse(keyType),
            unboxedValueType.orElse(valueType));
    Block body = methodBody(code, "key", "value");
    if (!unboxedKeyType.isPresent()) {
      body.addLine("  %s.requireNonNull(key);", Objects.class);
    }
    if (!unboxedValueType.isPresent()) {
      body.addLine("  %s.requireNonNull(value);", Objects.class);
    }
    body.addLine("  %s.put(key, value);", property.getField())
        .addLine("  return (%s) this;", metadata.getBuilder());
    code.add(body)
        .addLine("}");
  }

  private void addPutAll(SourceBuilder code, Metadata metadata) {
    code.addLine("")
        .addLine("/**")
        .addLine(" * Copies all of the mappings from {@code map} to the map to be returned from")
        .addLine(" * %s.", metadata.getType().javadocNoArgMethodLink(property.getGetterName()))
        .addLine(" *")
        .addLine(" * @return this {@code %s} object", metadata.getBuilder().getSimpleName())
        .addLine(" * @throws NullPointerException if {@code map} is null or contains a")
        .addLine(" *     null key or value")
        .addLine(" */");
    addAccessorAnnotations(code);
    code.addLine("public %s %s(%s<? extends %s, ? extends %s> map) {",
            metadata.getBuilder(),
            putAllMethod(property),
            Map.class,
            keyType,
            valueType)
        .addLine("  for (%s<? extends %s, ? extends %s> entry : map.entrySet()) {",
            Map.Entry.class, keyType, valueType)
        .addLine("    %s(entry.getKey(), entry.getValue());", putMethod(property))
        .addLine("  }")
        .addLine("  return (%s) this;", metadata.getBuilder())
        .addLine("}");
  }

  private void addRemove(SourceBuilder code, Metadata metadata) {
    code.addLine("")
        .addLine("/**")
        .addLine(" * Removes the mapping for {@code key} from the map to be returned from")
        .addLine(" * %s, if one is present.",
            metadata.getType().javadocNoArgMethodLink(property.getGetterName()))
        .addLine(" *")
        .addLine(" * @return this {@code %s} object", metadata.getBuilder().getSimpleName());
    if (!unboxedKeyType.isPresent()) {
      code.addLine(" * @throws NullPointerException if {@code key} is null");
    }
    code.addLine(" */")
        .addLine("public %s %s(%s key) {",
            metadata.getBuilder(),
            removeMethod(property),
            unboxedKeyType.orElse(keyType));
    Block body = methodBody(code, "key");
    if (!unboxedKeyType.isPresent()) {
      body.addLine("  %s.requireNonNull(key);", Objects.class);
    }
    body.addLine("  %s.remove(key);", property.getField())
        .addLine("  return (%s) this;", metadata.getBuilder());
    code.add(body)
        .addLine("}");
  }

  private void addMutate(SourceBuilder code, Metadata metadata) {
    code.addLine("")
        .addLine("/**")
        .addLine(" * Invokes {@code mutator} with the map to be returned from")
        .addLine(" * %s.", metadata.getType().javadocNoArgMethodLink(property.getGetterName()))
        .addLine(" *")
        .addLine(" * <p>This method mutates the map in-place. {@code mutator} is a void")
        .addLine(" * consumer, so any value returned from a lambda will be ignored. Take care")
        .addLine(" * not to call pure functions, like %s.",
            COLLECTION.javadocNoArgMethodLink("stream"))
        .addLine(" *")
        .addLine(" * @return this {@code Builder} object")
        .addLine(" * @throws NullPointerException if {@code mutator} is null")
        .addLine(" */")
        .addLine("public %s %s(%s mutator) {",
            metadata.getBuilder(),
            mutator(property),
<<<<<<< HEAD
            Consumer.class,
            Map.class,
            keyType,
            valueType);
=======
            mutatorType.getFunctionalInterface());
>>>>>>> 178721b7
    Block body = methodBody(code, "mutator");
    if (overridesPutMethod) {
      body.addLine("  mutator.%s(new %s<>(%s, this::%s));",
          mutatorType.getMethodName(), CheckedMap.TYPE, property.getField(), putMethod(property));
    } else {
      body.addLine("  // If %s is overridden, this method will be updated to delegate to it",
              putMethod(property))
          .addLine("  mutator.%s(%s);", mutatorType.getMethodName(), property.getField());
    }
    body.addLine("  return (%s) this;", metadata.getBuilder());
    code.add(body)
        .addLine("}");
  }

  private void addClear(SourceBuilder code, Metadata metadata) {
    code.addLine("")
        .addLine("/**")
        .addLine(" * Removes all of the mappings from the map to be returned from ")
        .addLine(" * %s.", metadata.getType().javadocNoArgMethodLink(property.getGetterName()))
        .addLine(" *")
        .addLine(" * @return this {@code %s} object", metadata.getBuilder().getSimpleName())
        .addLine(" */")
        .addLine("public %s %s() {", metadata.getBuilder(), clearMethod(property))
        .addLine("  %s.clear();", property.getField())
        .addLine("  return (%s) this;", metadata.getBuilder())
        .addLine("}");
  }

  private void addGetter(SourceBuilder code, Metadata metadata) {
    code.addLine("")
        .addLine("/**")
        .addLine(" * Returns an unmodifiable view of the map that will be returned by")
        .addLine(" * %s.", metadata.getType().javadocNoArgMethodLink(property.getGetterName()))
        .addLine(" * Changes to this builder will be reflected in the view.")
        .addLine(" */")
        .addLine("public %s<%s, %s> %s() {", Map.class, keyType, valueType, getter(property))
        .addLine("  return %s.unmodifiableMap(%s);", Collections.class, property.getField())
        .addLine("}");
  }

  @Override
  public void addFinalFieldAssignment(SourceBuilder code, Excerpt finalField, String builder) {
    Excerpt immutableMapMethod;
    if (code.feature(GUAVA).isAvailable()) {
      immutableMapMethod = Excerpts.add("%s.copyOf", ImmutableMap.class);
    } else {
      immutableMapMethod = ImmutableMapMethod.REFERENCE;
    }
    code.addLine("%s = %s(%s);", finalField, immutableMapMethod, property.getField().on(builder));
  }

  @Override
  public void addMergeFromValue(Block code, String value) {
    code.addLine("%s(%s.%s());", putAllMethod(property), value, property.getGetterName());
  }

  @Override
  public void addMergeFromBuilder(Block code, String builder) {
    Excerpt base = Declarations.upcastToGeneratedBuilder(code, metadata, builder);
    code.addLine("%s(%s);", putAllMethod(property), property.getField().on(base));
  }

  @Override
  public void addSetFromResult(SourceBuilder code, Excerpt builder, Excerpt variable) {
    code.addLine("%s.%s(%s);", builder, putAllMethod(property), variable);
  }

  @Override
  public void addClearField(Block code) {
    code.addLine("%s.clear();", property.getField());
  }

  private static class ImmutableMapMethod extends Excerpt {

    static final LazyName REFERENCE = new LazyName("immutableMap", new ImmutableMapMethod());

    private ImmutableMapMethod() {}

    @Override
    public void addTo(SourceBuilder code) {
      code.addLine("")
          .addLine("private static <K, V> %1$s<K, V> %2$s(%1$s<K, V> entries) {",
              Map.class, REFERENCE)
          .addLine("  switch (entries.size()) {")
          .addLine("  case 0:")
          .addLine("    return %s.emptyMap();", Collections.class)
          .addLine("  case 1:")
          .addLine("    %s<K, V> entry = entries.entrySet().iterator().next();", Map.Entry.class)
          .addLine("    return %s.singletonMap(entry.getKey(), entry.getValue());",
              Collections.class)
          .addLine("  default:")
          .addLine("    return %s.unmodifiableMap(new %s<>(entries));",
              Collections.class, LinkedHashMap.class)
          .addLine("  }")
          .addLine("}");
    }

    @Override
    protected void addFields(FieldReceiver fields) {}
  }
}<|MERGE_RESOLUTION|>--- conflicted
+++ resolved
@@ -38,10 +38,7 @@
 import org.inferred.freebuilder.processor.util.Block;
 import org.inferred.freebuilder.processor.util.Excerpt;
 import org.inferred.freebuilder.processor.util.Excerpts;
-<<<<<<< HEAD
-=======
 import org.inferred.freebuilder.processor.util.FunctionalType;
->>>>>>> 178721b7
 import org.inferred.freebuilder.processor.util.LazyName;
 import org.inferred.freebuilder.processor.util.ParameterizedType;
 import org.inferred.freebuilder.processor.util.QualifiedName;
@@ -52,11 +49,7 @@
 import java.util.LinkedHashMap;
 import java.util.Map;
 import java.util.Objects;
-<<<<<<< HEAD
-import java.util.function.Consumer;
-=======
 import java.util.Optional;
->>>>>>> 178721b7
 
 import javax.lang.model.element.TypeElement;
 import javax.lang.model.type.DeclaredType;
@@ -277,14 +270,7 @@
         .addLine("public %s %s(%s mutator) {",
             metadata.getBuilder(),
             mutator(property),
-<<<<<<< HEAD
-            Consumer.class,
-            Map.class,
-            keyType,
-            valueType);
-=======
             mutatorType.getFunctionalInterface());
->>>>>>> 178721b7
     Block body = methodBody(code, "mutator");
     if (overridesPutMethod) {
       body.addLine("  mutator.%s(new %s<>(%s, this::%s));",
